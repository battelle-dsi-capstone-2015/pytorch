# Owner(s): ["module: meta tensors"]

from torch.testing._internal.common_utils import TestCase, run_tests
import torch
import itertools
from torch.testing._internal.jit_utils import RUN_CUDA
from torch._subclasses.fake_tensor import FakeTensor, FakeTensorMode, FakeTensorConverter
from torch.utils._python_dispatch import enable_torch_dispatch_mode
import unittest


class FakeTensorTest(TestCase):
    def test_basic(self):
        x = FakeTensor.from_tensor(torch.empty(2, 2, device="cpu"))
        y = x = FakeTensor.from_tensor(torch.empty(4, 2, 2, device="cpu"))
        y = x + x
        self.assertEqual(y.shape, (4, 2, 2))
        self.assertEqual(y.device, torch.device("cpu"))

    @unittest.skipIf(not RUN_CUDA, "requires cuda")
    def test_shape_take_not_device(self):
        x = FakeTensor.from_tensor(torch.empty(1, device="cpu"))
        y = FakeTensor.from_tensor(torch.empty(8, 8, device="cuda"))
        out = x.resize_as_(y)
        self.assertEqual(out.shape, (8, 8))
        self.assertEqual(out.device.type, "cpu")

    @unittest.skipIf(not RUN_CUDA, "requires cuda")
    def test_zero_dim(self):
        x = FakeTensor.from_tensor(torch.tensor(0.0))
        y = FakeTensor.from_tensor(torch.rand([4, 4], device="cuda"))
        out = x + y
        self.assertEqual(out.shape, (4, 4))
        self.assertEqual(out.device, y.device)

    @unittest.skipIf(not RUN_CUDA, "requires cuda")
    def test_throw(self):
        x = FakeTensor.from_tensor(torch.tensor(0.0))
        y = FakeTensor.from_tensor(torch.rand([4, 4], device="cuda"))
        z = FakeTensor.from_tensor(torch.rand([4, 4], device="cpu"))
        self.assertRaises(Exception, lambda: torch.lerp(x, y, z))

    def test_dispatch_device(self):
        x = FakeTensor.from_tensor(torch.rand([4, 4]))
        self.assertEqual(x.device.type, "cpu")

    @unittest.skipIf(not RUN_CUDA, "requires cuda")
    def test_type_as(self):
        x = FakeTensor.from_tensor(torch.rand([16, 1], device="cpu"))
        y = FakeTensor.from_tensor(torch.rand([4, 4], device="cuda"))
        out = x.type_as(y)
        self.assertEqual(out.device.type, "cuda")

    def test_constructor(self):
        with enable_torch_dispatch_mode(FakeTensorMode(inner=None)):
            x = torch.rand([4, 4], device="cpu")

        self.assertTrue(isinstance(x, FakeTensor))
        self.assertTrue(x.device.type == "cpu")

<<<<<<< HEAD
    @unittest.skipIf(not RUN_CUDA, "requires cuda")
    def test_non_kwarg_device(self):
        x = FakeTensor.from_tensor(torch.rand([16, 1], device="cpu"))
        y = x.to(torch.device("cpu"))
        self.assertIs(x, y)
        z = x.to(torch.device("cuda"))
        self.assertEqual(z.device.type, "cuda")
=======
    def test_mode(self):
        x = FakeTensor.from_tensor(torch.rand([1]))
        with enable_torch_dispatch_mode(FakeTensorMode(inner=None)):
            y = torch.rand([4], device="cpu")
            out = x + y

        self.assertTrue(isinstance(y, FakeTensor))
>>>>>>> 475f7b3a

    def test_fake_mode_error(self):
        x = torch.rand([4, 4])

        with self.assertRaisesRegex(Exception, "non-Fake Tensor inputs"):
            with enable_torch_dispatch_mode(FakeTensorMode(inner=None)):
                y = x[0]


def contains_type(type: torch._C.Type, maybe_contained_type: torch._C.Type):
    return maybe_contained_type.isSubtypeOf(type) or any(
        contains_type(e, maybe_contained_type) for e in type.containedTypes()
    )


class FakeTensorConverterTest(TestCase):
    def memoized_conversion_to_meta(self):
        x = torch.rand(2, 2, 2)
        converter = FakeTensorConverter()
        self.assertIs(converter(x), converter(x))

    def memoized_conversion_from_meta(self):
        x = torch.rand(2, 2).to(device='meta')
        converter = FakeTensorConverter()
        self.assertIs(converter(x, "cpu"), converter(x, "cpu"))

    def test_separate_tensor_storages(self):
        x = torch.rand(2, 2, 2)
        y = x[0]
        converter = FakeTensorConverter()
        x_conv = converter(x)
        y_conv = converter(y)
        self.assertEqual(torch._C._storage_id(x_conv), torch._C._storage_id(y_conv))

class FakeTensorOperatorInvariants(TestCase):
    @staticmethod
    def get_aten_op(schema):
        namespace, name = schema.name.split("::")
        overload = schema.overload_name if schema.overload_name else "default"
        assert namespace == "aten"
        return getattr(getattr(torch.ops.aten, name), overload)

    def test_non_kwarg_only_device(self):

        for schema in torch._C._jit_get_all_schemas():
            namespace = schema.name.split("::")[0]
            if namespace != "aten":
                continue

            ten_type = torch._C.TensorType.get()
            if not any(
                contains_type(arg.type, ten_type)
                for arg in itertools.chain(schema.arguments, schema.returns)
            ):
                continue

            opt_device = torch._C.OptionalType(torch._C.DeviceObjType.get())
            has_non_kwarg_device = any(
                not arg.kwarg_only and arg.type.isSubtypeOf(opt_device)
                for arg in schema.arguments
            )
            if has_non_kwarg_device:
                self.assertTrue(
                    self.get_aten_op(schema) in torch._subclasses.fake_tensor._device_not_kwarg_ops
                )

    def test_tensor_constructors_all_have_kwarg_device(self):
        for schema in torch._C._jit_get_all_schemas():
            namespace = schema.name.split("::")[0]
            if namespace != "aten":
                continue

            op = self.get_aten_op(schema)
            if not torch._subclasses.fake_tensor._is_tensor_constructor(op):
                continue

            opt_device = torch._C.OptionalType(torch._C.DeviceObjType.get())
            has_kwarg_device = any(
                arg.kwarg_only and arg.type.isSubtypeOf(opt_device)
                for arg in schema.arguments
            )

            self.assertTrue(
                has_kwarg_device or op == torch.ops.aten._list_to_tensor.default
            )


if __name__ == "__main__":
    run_tests()<|MERGE_RESOLUTION|>--- conflicted
+++ resolved
@@ -58,7 +58,14 @@
         self.assertTrue(isinstance(x, FakeTensor))
         self.assertTrue(x.device.type == "cpu")
 
-<<<<<<< HEAD
+    def test_mode(self):
+        x = FakeTensor.from_tensor(torch.rand([1]))
+        with enable_torch_dispatch_mode(FakeTensorMode(inner=None)):
+            y = torch.rand([4], device="cpu")
+            out = x + y
+
+        self.assertTrue(isinstance(y, FakeTensor))
+        
     @unittest.skipIf(not RUN_CUDA, "requires cuda")
     def test_non_kwarg_device(self):
         x = FakeTensor.from_tensor(torch.rand([16, 1], device="cpu"))
@@ -66,15 +73,6 @@
         self.assertIs(x, y)
         z = x.to(torch.device("cuda"))
         self.assertEqual(z.device.type, "cuda")
-=======
-    def test_mode(self):
-        x = FakeTensor.from_tensor(torch.rand([1]))
-        with enable_torch_dispatch_mode(FakeTensorMode(inner=None)):
-            y = torch.rand([4], device="cpu")
-            out = x + y
-
-        self.assertTrue(isinstance(y, FakeTensor))
->>>>>>> 475f7b3a
 
     def test_fake_mode_error(self):
         x = torch.rand([4, 4])
