--- conflicted
+++ resolved
@@ -401,12 +401,6 @@
     torch.multinomial: {bf16, f32, f64},  # aten::multinomial, aten::multinomial.out
     torch.mvlgamma: {bf16, f32, f64, i16, i32, i64, i8, u8},  # aten::_local_scalar_dense, aten::mvlgamma.out
     torch.nanmean: {bf16, f16, f32, f64},
-<<<<<<< HEAD
-    torch.nanmedian: {bf16, f32, f64, i16, i32, i64, i8, u8},  # aten::nanmedian, aten::nanmedian.dim_values
-    torch.nansum: {b8, bf16, f16, f32, f64, i16, i32, i64, i8, u8},  # aten::nansum, aten::nansum.out
-=======
-    torch.nanquantile: {f32, f64},
->>>>>>> 9be97ea4
     torch.nn.functional.conv1d: {bf16, f32, f64, i64},
     torch.nn.functional.conv2d: {bf16, f32, f64, i64},
     torch.nn.functional.conv_transpose1d: {f32, f64, i64},
