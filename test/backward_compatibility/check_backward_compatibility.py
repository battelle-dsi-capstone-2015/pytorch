--- conflicted
+++ resolved
@@ -60,11 +60,8 @@
     ("aten::_fused_moving_avg_obs_fq_helper", datetime.date(2021, 10, 21)),
     ("aten::_baddbmm_mkl_", datetime.date(2021, 10, 31)),
     ("aten::grid_sampler_2d_backward", datetime.date(2021, 10, 21)),
-<<<<<<< HEAD
-=======
     ("prim::TensorExprDynamicGuard", datetime.date(2021, 11, 20)),
     ("caffe2::", datetime.date(2021, 10, 23)),
->>>>>>> d1a5612a
 ]
 
 ALLOW_LIST_COMPILED = [
