# Owner(s): ["module: unknown"]

import os
import re
import yaml
import textwrap
import torch

from torch.testing._internal.common_utils import TestCase, run_tests
from collections import namedtuple


path = os.path.dirname(os.path.realpath(__file__))
aten_native_yaml = os.path.join(path, '../aten/src/ATen/native/native_functions.yaml')
all_operators_with_namedtuple_return = {
    'max', 'min', 'aminmax', 'median', 'nanmedian', 'mode', 'kthvalue', 'svd', 'symeig', 'eig',
    'qr', 'geqrf', 'solve', 'slogdet', 'sort', 'topk', 'lstsq', 'linalg_inv_ex',
    'triangular_solve', 'cummax', 'cummin', 'linalg_eigh', "_unpack_dual", 'linalg_qr',
    'linalg_svd', '_linalg_svd', 'linalg_slogdet', 'fake_quantize_per_tensor_affine_cachemask',
    'fake_quantize_per_channel_affine_cachemask', 'linalg_lstsq', 'linalg_eig', 'linalg_cholesky_ex',
    'frexp', 'lu_unpack', 'histogram', 'histogramdd',
    '_fake_quantize_per_tensor_affine_cachemask_tensor_qparams',
    '_fused_moving_avg_obs_fq_helper', 'linalg_lu_factor', 'linalg_lu_factor_ex', 'linalg_lu',
<<<<<<< HEAD
    '_det_lu_based_helper', '_lu_with_info', '_linalg_solve'
=======
    '_det_lu_based_helper', '_lu_with_info',
>>>>>>> 72bbaecd
}


class TestNamedTupleAPI(TestCase):

    def test_import_return_types(self):
        import torch.return_types  # noqa: F401
        exec('from torch.return_types import *')

    def test_native_functions_yaml(self):
        operators_found = set()
        regex = re.compile(r"^(\w*)(\(|\.)")
        file = open(aten_native_yaml, 'r')
        for f in yaml.safe_load(file.read()):
            f = f['func']
            ret = f.split('->')[1].strip()
            name = regex.findall(f)[0][0]
            if name in all_operators_with_namedtuple_return:
                operators_found.add(name)
                continue
            if '_backward' in name or name.endswith('_forward'):
                continue
            if not ret.startswith('('):
                continue
            if ret == '()':
                continue
            ret = ret[1:-1].split(',')
            for r in ret:
                r = r.strip()
                self.assertEqual(len(r.split()), 1,
                                 'only allowlisted operators are allowed to have named return type, got ' + name)
        file.close()
        self.assertEqual(all_operators_with_namedtuple_return, operators_found, textwrap.dedent("""
        Some elements in the `all_operators_with_namedtuple_return` of test_namedtuple_return_api.py
        could not be found. Do you forget to update test_namedtuple_return_api.py after renaming some
        operator?
        """))

    def test_namedtuple_return(self):
        a = torch.randn(5, 5)
        per_channel_scale = torch.randn(5)
        per_channel_zp = torch.zeros(5, dtype=torch.int64)

        op = namedtuple('op', ['operators', 'input', 'names', 'hasout'])
        operators = [
            op(operators=['max', 'min', 'median', 'nanmedian', 'mode', 'sort', 'topk', 'cummax', 'cummin'], input=(0,),
               names=('values', 'indices'), hasout=True),
            op(operators=['kthvalue'], input=(1, 0),
               names=('values', 'indices'), hasout=True),
            op(operators=['svd'], input=(), names=('U', 'S', 'V'), hasout=True),
            op(operators=['linalg_svd'], input=(), names=('U', 'S', 'Vh'), hasout=True),
            op(operators=['_linalg_svd'], input=(), names=('U', 'S', 'Vh'), hasout=True),
            op(operators=['slogdet'], input=(), names=('sign', 'logabsdet'), hasout=False),
            op(operators=['qr', 'linalg_qr'], input=(), names=('Q', 'R'), hasout=True),
            op(operators=['solve'], input=(a,), names=('solution', 'LU'), hasout=True),
            op(operators=['geqrf'], input=(), names=('a', 'tau'), hasout=True),
            op(operators=['symeig', 'eig'], input=(True,), names=('eigenvalues', 'eigenvectors'), hasout=True),
            op(operators=['triangular_solve'], input=(a,), names=('solution', 'cloned_coefficient'), hasout=True),
            op(operators=['lstsq'], input=(a,), names=('solution', 'QR'), hasout=True),
            op(operators=['linalg_eig'], input=(), names=('eigenvalues', 'eigenvectors'), hasout=True),
            op(operators=['linalg_eigh'], input=("L",), names=('eigenvalues', 'eigenvectors'), hasout=True),
            op(operators=['linalg_slogdet'], input=(), names=('sign', 'logabsdet'), hasout=True),
            op(operators=['linalg_cholesky_ex'], input=(), names=('L', 'info'), hasout=True),
            op(operators=['linalg_inv_ex'], input=(), names=('inverse', 'info'), hasout=True),
            op(operators=['_linalg_solve'], input=(B,), names=('result', 'LU', 'pivots'), hasout=True),
            op(operators=['linalg_lu_factor'], input=(), names=('LU', 'pivots'), hasout=True),
            op(operators=['linalg_lu_factor_ex'], input=(), names=('LU', 'pivots', 'info'), hasout=True),
            op(operators=['linalg_lu'], input=(), names=('P', 'L', 'U'), hasout=True),
            op(operators=['fake_quantize_per_tensor_affine_cachemask'],
               input=(0.1, 0, 0, 255), names=('output', 'mask',), hasout=False),
            op(operators=['fake_quantize_per_channel_affine_cachemask'],
               input=(per_channel_scale, per_channel_zp, 1, 0, 255),
               names=('output', 'mask',), hasout=False),
            op(operators=['_unpack_dual'], input=(0,), names=('primal', 'tangent'), hasout=False),
            op(operators=['linalg_lstsq'], input=(a,), names=('solution', 'residuals', 'rank', 'singular_values'), hasout=False),
            op(operators=['frexp'], input=(), names=('mantissa', 'exponent'), hasout=True),
            op(operators=['lu_unpack'],
               input=(torch.tensor([3, 2, 1, 4, 5], dtype=torch.int32), True, True),
               names=('P', 'L', 'U'), hasout=True),
            op(operators=['histogram'], input=(1,), names=('hist', 'bin_edges'), hasout=True),
            op(operators=['histogramdd'], input=(1,), names=('hist', 'bin_edges'), hasout=False),
            op(operators=['_fake_quantize_per_tensor_affine_cachemask_tensor_qparams'],
               input=(torch.tensor([1.0]), torch.tensor([0], dtype=torch.int), torch.tensor([1]), 0, 255),
               names=('output', 'mask',), hasout=False),
            op(operators=['_fused_moving_avg_obs_fq_helper'],
               input=(torch.tensor([1]), torch.tensor([1]), torch.tensor([0.1]), torch.tensor([0.1]),
               torch.tensor([0.1]), torch.tensor([1]), 0.01, 0, 255, 0), names=('output', 'mask',), hasout=False),
            op(operators=['_det_lu_based_helper'],
               input=(), names=('det', 'lu', 'pivs'), hasout=False),
            op(operators=['aminmax'], input=(), names=('min', 'max'), hasout=True),
            op(operators=['_lu_with_info'],
               input=(), names=('LU', 'pivots', 'info'), hasout=False),
        ]

        def get_func(f):
            "Return either torch.f or torch.linalg.f, where 'f' is a string"
            mod = torch
            if f.startswith('linalg_'):
                mod = torch.linalg
                f = f[7:]
            if f.startswith('_'):
                mod = torch._VF
            return getattr(mod, f, None)

        def check_namedtuple(tup, names):
            "Check that the namedtuple 'tup' has the given names"
            for i, name in enumerate(names):
                self.assertIs(getattr(tup, name), tup[i])

        def check_torch_return_type(f, names):
            """
            Check that the return_type exists in torch.return_types
            and they can constructed.
            """
            return_type = getattr(torch.return_types, f)
            inputs = [torch.randn(()) for _ in names]
            self.assertEqual(type(return_type(inputs)), return_type)

        for op in operators:
            for f in op.operators:
                # 1. check the namedtuple returned by calling torch.f
                func = get_func(f)
                if func:
                    ret1 = func(a, *op.input)
                    check_namedtuple(ret1, op.names)
                    check_torch_return_type(f, op.names)
                #
                # 2. check the out= variant, if it exists
                if func and op.hasout:
                    ret2 = func(a, *op.input, out=tuple(ret1))
                    check_namedtuple(ret2, op.names)
                    check_torch_return_type(f + "_out", op.names)
                #
                # 3. check the Tensor.f method, if it exists
                meth = getattr(a, f, None)
                if meth:
                    ret3 = meth(*op.input)
                    check_namedtuple(ret3, op.names)

        all_covered_operators = set([x for y in operators for x in y.operators])

        self.assertEqual(all_operators_with_namedtuple_return, all_covered_operators, textwrap.dedent('''
        The set of covered operators does not match the `all_operators_with_namedtuple_return` of
        test_namedtuple_return_api.py. Do you forget to add test for that operator?
        '''))

if __name__ == '__main__':
    run_tests()<|MERGE_RESOLUTION|>--- conflicted
+++ resolved
@@ -21,11 +21,7 @@
     'frexp', 'lu_unpack', 'histogram', 'histogramdd',
     '_fake_quantize_per_tensor_affine_cachemask_tensor_qparams',
     '_fused_moving_avg_obs_fq_helper', 'linalg_lu_factor', 'linalg_lu_factor_ex', 'linalg_lu',
-<<<<<<< HEAD
     '_det_lu_based_helper', '_lu_with_info', '_linalg_solve'
-=======
-    '_det_lu_based_helper', '_lu_with_info',
->>>>>>> 72bbaecd
 }
 
 
