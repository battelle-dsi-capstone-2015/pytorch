name: pull

on:
  pull_request:
  push:
    branches:
      - master
      - main
      - release/*
  workflow_dispatch:

concurrency:
  group: ${{ github.workflow }}-${{ github.event.pull_request.number || github.sha }}-${{ github.event_name == 'workflow_dispatch' }}
  cancel-in-progress: true

jobs:
  linux-focal-py3_7-gcc7-build:
    name: linux-focal-py3.7-gcc7
    uses: ./.github/workflows/_linux-build.yml
    with:
      build-environment: linux-focal-py3.7-gcc7
      docker-image-name: pytorch-linux-focal-py3.7-gcc7

  linux-focal-py3_7-gcc7-test:
    name: linux-focal-py3.7-gcc7
    uses: ./.github/workflows/_linux-test.yml
    needs: linux-focal-py3_7-gcc7-build
    with:
      build-environment: linux-focal-py3.7-gcc7
      docker-image: ${{ needs.linux-focal-py3_7-gcc7-build.outputs.docker-image }}
      test-matrix: |
        { include: [
          { config: "default", shard: 1, num_shards: 2, runner: "linux.2xlarge" },
          { config: "default", shard: 2, num_shards: 2, runner: "linux.2xlarge" },
          { config: "distributed", shard: 1, num_shards: 1, runner: "linux.2xlarge" },
          { config: "docs_test", shard: 1, num_shards: 1,  runner: "linux.2xlarge" },
          { config: "backwards_compat", shard: 1, num_shards: 1, runner: "linux.2xlarge" },
          { config: "jit_legacy", shard: 1, num_shards: 1, runner: "linux.2xlarge" },
        ]}

  linux-docs:
    name: linux-docs
    uses: ./.github/workflows/_docs.yml
    needs: linux-focal-py3_7-gcc7-build
    with:
      build-environment: linux-focal-py3.7-gcc7
      docker-image: ${{ needs.linux-focal-py3_7-gcc7-build.outputs.docker-image }}

  linux-focal-py3_7-gcc7-no-ops:
    name: linux-focal-py3.7-gcc7-no-ops
    uses: ./.github/workflows/_linux-build.yml
    with:
      build-environment: linux-focal-py3.7-gcc7-no-ops
      docker-image-name: pytorch-linux-focal-py3.7-gcc7

  # TODO: remove after full migration off Xenial
  linux-xenial-py3_7-gcc7-build:
    name: linux-xenial-py3.7-gcc7
    uses: ./.github/workflows/_linux-build.yml
    with:
      build-environment: linux-xenial-py3.7-gcc7
      docker-image-name: pytorch-linux-xenial-py3.7-gcc7

  # TODO: remove after full migration off Xenial
  linux-xenial-py3_7-clang7-asan-build:
    name: linux-xenial-py3.7-clang7-asan
    uses: ./.github/workflows/_linux-build.yml
    with:
      build-environment: linux-xenial-py3.7-clang7-asan
      docker-image-name: pytorch-linux-xenial-py3-clang7-asan

  linux-focal-py3_7-clang7-asan-build:
    name: linux-focal-py3.7-clang7-asan
    uses: ./.github/workflows/_linux-build.yml
    with:
      build-environment: linux-focal-py3.7-clang7-asan
      docker-image-name: pytorch-linux-focal-py3-clang7-asan

  linux-focal-py3_7-clang7-asan-test:
    name: linux-focal-py3.7-clang7-asan
    uses: ./.github/workflows/_linux-test.yml
    needs: linux-focal-py3_7-clang7-asan-build
    with:
      build-environment: linux-focal-py3.7-clang7-asan
      docker-image: ${{ needs.linux-focal-py3_7-clang7-asan-build.outputs.docker-image }}
      test-matrix: |
        { include: [
          { config: "default", shard: 1, num_shards: 5, runner: "linux.2xlarge" },
          { config: "default", shard: 2, num_shards: 5, runner: "linux.2xlarge" },
          { config: "default", shard: 3, num_shards: 5, runner: "linux.2xlarge" },
          { config: "default", shard: 4, num_shards: 5, runner: "linux.2xlarge" },
          { config: "default", shard: 5, num_shards: 5, runner: "linux.2xlarge" },
        ]}


  linux-xenial-py3_7-clang7-onnx-build:
    name: linux-xenial-py3.7-clang7-onnx
    uses: ./.github/workflows/_linux-build.yml
    with:
      build-environment: linux-xenial-py3.7-clang7-onnx
      docker-image-name: pytorch-linux-xenial-py3-clang7-onnx

  linux-xenial-py3_7-clang7-onnx-test:
    name: linux-xenial-py3.7-clang7-onnx
    uses: ./.github/workflows/_linux-test.yml
    needs: linux-xenial-py3_7-clang7-onnx-build
    with:
      build-environment: linux-xenial-py3.7-clang7-onnx
      docker-image: ${{ needs.linux-xenial-py3_7-clang7-onnx-build.outputs.docker-image }}
      test-matrix: |
        { include: [
          { config: "default", shard: 1, num_shards: 2, runner: "linux.2xlarge" },
          { config: "default", shard: 2, num_shards: 2, runner: "linux.2xlarge" },
        ]}

  linux-bionic-py3_7-clang9-build:
    name: linux-bionic-py3.7-clang9
    uses: ./.github/workflows/_linux-build.yml
    with:
      build-environment: linux-bionic-py3.7-clang9
      docker-image-name: pytorch-linux-bionic-py3.7-clang9

  linux-bionic-py3_7-clang9-test:
    name: linux-bionic-py3.7-clang9
    uses: ./.github/workflows/_linux-test.yml
    needs: linux-bionic-py3_7-clang9-build
    with:
      build-environment: linux-bionic-py3.7-clang9
      docker-image: ${{ needs.linux-bionic-py3_7-clang9-build.outputs.docker-image }}
      test-matrix: |
        { include: [
          { config: "default", shard: 1, num_shards: 2, runner: "linux.2xlarge" },
          { config: "default", shard: 2, num_shards: 2, runner: "linux.2xlarge" },
          { config: "crossref", shard: 1, num_shards: 2, runner: "linux.2xlarge" },
          { config: "crossref", shard: 2, num_shards: 2, runner: "linux.2xlarge" },
        ]}

  linux-bionic-cuda11_3-py3_7-clang9-build:
    name: linux-bionic-cuda11.3-py3.7-clang9
    uses: ./.github/workflows/_linux-build.yml
    with:
      build-environment: linux-bionic-cuda11.3-py3.7-clang9
      docker-image-name: pytorch-linux-bionic-cuda11.3-cudnn8-py3-clang9

  linux-vulkan-bionic-py3_7-clang9-build:
    name: linux-vulkan-bionic-py3.7-clang9
    uses: ./.github/workflows/_linux-build.yml
    with:
      build-environment: linux-vulkan-bionic-py3.7-clang9
      docker-image-name: pytorch-linux-bionic-py3.7-clang9

  linux-vulkan-bionic-py3_7-clang9-test:
    name: linux-vulkan-bionic-py3.7-clang9
    uses: ./.github/workflows/_linux-test.yml
    needs: linux-vulkan-bionic-py3_7-clang9-build
    with:
      build-environment: linux-vulkan-bionic-py3.7-clang9
      docker-image: ${{ needs.linux-vulkan-bionic-py3_7-clang9-build.outputs.docker-image }}
      test-matrix: |
        { include: [
          { config: "default", shard: 1, num_shards: 1, runner: "linux.2xlarge" },
        ]}

  linux-xenial-cuda11_3-py3_7-gcc7-build:
    name: linux-xenial-cuda11.3-py3.7-gcc7
    uses: ./.github/workflows/_linux-build.yml
    with:
      build-environment: linux-xenial-cuda11.3-py3.7-gcc7
      docker-image-name: pytorch-linux-xenial-cuda11.3-cudnn8-py3-gcc7

  linux-xenial-cuda11_3-py3_7-gcc7-test:
    name: linux-xenial-cuda11.3-py3.7-gcc7
    uses: ./.github/workflows/_linux-test.yml
    needs: linux-xenial-cuda11_3-py3_7-gcc7-build
    with:
      build-environment: linux-xenial-cuda11.3-py3.7-gcc7
      docker-image: ${{ needs.linux-xenial-cuda11_3-py3_7-gcc7-build.outputs.docker-image }}
      test-matrix: |
        { include: [
          { config: "default", shard: 1, num_shards: 4, runner: "linux.4xlarge.nvidia.gpu" },
          { config: "default", shard: 2, num_shards: 4, runner: "linux.4xlarge.nvidia.gpu" },
          { config: "default", shard: 3, num_shards: 4, runner: "linux.4xlarge.nvidia.gpu" },
          { config: "default", shard: 4, num_shards: 4, runner: "linux.4xlarge.nvidia.gpu" },
          { config: "distributed", shard: 1, num_shards: 2, runner: "linux.8xlarge.nvidia.gpu" },
          { config: "distributed", shard: 2, num_shards: 2, runner: "linux.8xlarge.nvidia.gpu" },
        ]}

  linux-xenial-py3-clang5-mobile-build:
    name: linux-xenial-py3-clang5-mobile-build
    uses: ./.github/workflows/_linux-build.yml
    with:
      build-environment: linux-xenial-py3-clang5-mobile-build
      docker-image-name: pytorch-linux-xenial-py3-clang5-asan
      build-generates-artifacts: false

  linux-xenial-py3-clang5-mobile-custom-build-static:
    name: linux-xenial-py3-clang5-mobile-custom-build-static
    uses: ./.github/workflows/_linux-build.yml
    with:
      build-environment: linux-xenial-py3-clang5-mobile-custom-build-static
      docker-image-name: pytorch-linux-xenial-py3-clang5-android-ndk-r19c
      build-generates-artifacts: false

  linux-bionic-py3_7-clang8-xla-build:
    name: linux-bionic-py3_7-clang8-xla
    uses: ./.github/workflows/_linux-build.yml
    with:
      build-environment: linux-bionic-py3_7-clang8-xla
      docker-image-name: xla_base

<<<<<<< HEAD
  linux-bionic-py3_7-clang8-xla-test:
    name: linux-bionic-py3_7-clang8-xla
=======
  pytorch-xla-linux-bionic-py3_7-clang8-test:
    if: ${{ false }}
    name: pytorch-xla-linux-bionic-py3.7-clang8
>>>>>>> 2ede2872
    uses: ./.github/workflows/_linux-test.yml
    needs: linux-bionic-py3_7-clang8-xla-build
    with:
      build-environment: linux-bionic-py3_7-clang8-xla
      docker-image: ${{ needs.linux-bionic-py3_7-clang8-xla-build.outputs.docker-image }}
      test-matrix: |
        { include: [
          { config: "xla", shard: 1, num_shards: 1, runner: "linux.2xlarge" },
        ]}

  win-vs2019-cpu-py3-build:
    name: win-vs2019-cpu-py3
    uses: ./.github/workflows/_win-build.yml
    with:
      build-environment: win-vs2019-cpu-py3
      cuda-version: cpu

  win-vs2019-cpu-py3-test:
    name: win-vs2019-cpu-py3
    uses: ./.github/workflows/_win-test.yml
    needs: win-vs2019-cpu-py3-build
    with:
      build-environment: win-vs2019-cpu-py3
      cuda-version: cpu
      test-matrix: |
        { include: [
          { config: "default", shard: 1, num_shards: 2, runner: "windows.4xlarge" },
          { config: "default", shard: 2, num_shards: 2, runner: "windows.4xlarge" },
        ]}

  # please ensure that this and its corresponding job in trunk.yml are in sync
  win-vs2019-cuda11_3-py3-build:
    # don't run build twice on master
    if: github.event_name == 'pull_request'
    name: win-vs2019-cuda11.3-py3
    uses: ./.github/workflows/_win-build.yml
    with:
      build-environment: win-vs2019-cuda11.3-py3
      cuda-version: "11.3"

  linux-xenial-cuda11_3-py3_7-gcc7-bazel-test:
    name: linux-xenial-cuda11.3-py3.7-gcc7-bazel-test
    uses: ./.github/workflows/_bazel-build-test.yml
    with:
      build-environment: linux-xenial-cuda11.3-py3.7-gcc7-bazel-test
      docker-image-name: pytorch-linux-xenial-cuda11.3-cudnn8-py3-gcc7

  pytorch-linux-xenial-py3-clang5-android-ndk-r19c-gradle-custom-build-single:
    name: pytorch-linux-xenial-py3-clang5-android-ndk-r19c-gradle-custom-build-single
    uses: ./.github/workflows/_android-build-test.yml
    with:
      build-environment: pytorch-linux-xenial-py3-clang5-android-ndk-r19c-gradle-custom-build-single
      docker-image-name: pytorch-linux-xenial-py3-clang5-android-ndk-r19c

  pytorch-linux-xenial-py3-clang5-android-ndk-r19c-gradle-custom-build-single-full-jit:
    name: pytorch-linux-xenial-py3-clang5-android-ndk-r19c-gradle-custom-build-single-full-jit
    uses: ./.github/workflows/_android-build-test.yml
    with:
      build-environment: pytorch-linux-xenial-py3-clang5-android-ndk-r19c-gradle-custom-build-single-full-jit
      docker-image-name: pytorch-linux-xenial-py3-clang5-android-ndk-r19c

  # https://github.com/pytorch/pytorch/issues/78540
  # linux-focal-py3_7-gcc7-mobile-lightweight-dispatch-build:
  #   if: false()
  #   name: linux-focal-py3.7-gcc7-mobile-lightweight-dispatch-build
  #   uses: ./.github/workflows/_linux-build.yml
  #   with:
  #     build-environment: linux-focal-py3.7-gcc7-mobile-lightweight-dispatch-build
  #     docker-image-name: pytorch-linux-focal-py3.7-gcc7
  #     build-generates-artifacts: false

  deploy-linux-xenial-cuda11_3-py3_7-gcc7-build:
    name: deploy-linux-xenial-cuda11.3-py3.7-gcc7
    uses: ./.github/workflows/_linux-build.yml
    with:
      build-environment: deploy-linux-xenial-cuda11.3-py3.7-gcc7
      docker-image-name: pytorch-linux-xenial-cuda11.3-cudnn8-py3-gcc7

  deploy-linux-xenial-cuda11_3-py3_7-gcc7-test:
    name: linux-xenial-cuda11.3-py3.7-gcc7
    uses: ./.github/workflows/_linux-test.yml
    needs: deploy-linux-xenial-cuda11_3-py3_7-gcc7-build
    with:
      build-environment: deploy-linux-xenial-cuda11.3-py3.7-gcc7
      docker-image: ${{ needs.deploy-linux-xenial-cuda11_3-py3_7-gcc7-build.outputs.docker-image }}
      test-matrix: |
        { include: [
          { config: "deploy", shard: 1, num_shards: 1, runner: "linux.4xlarge.nvidia.gpu" },
        ]}<|MERGE_RESOLUTION|>--- conflicted
+++ resolved
@@ -208,14 +208,9 @@
       build-environment: linux-bionic-py3_7-clang8-xla
       docker-image-name: xla_base
 
-<<<<<<< HEAD
   linux-bionic-py3_7-clang8-xla-test:
+    if: ${{ false }}
     name: linux-bionic-py3_7-clang8-xla
-=======
-  pytorch-xla-linux-bionic-py3_7-clang8-test:
-    if: ${{ false }}
-    name: pytorch-xla-linux-bionic-py3.7-clang8
->>>>>>> 2ede2872
     uses: ./.github/workflows/_linux-test.yml
     needs: linux-bionic-py3_7-clang8-xla-build
     with:
