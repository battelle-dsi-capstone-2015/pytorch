--- conflicted
+++ resolved
@@ -14,17 +14,11 @@
 from trymerge import (find_matching_merge_rule,
                       gh_graphql,
                       gh_get_team_members,
-<<<<<<< HEAD
                       read_merge_rules,
-                      GitHubPR,
-                      MergeRule,
-                      MandatoryChecksMissingError)
-=======
                       GitHubPR,
                       MergeRule,
                       MandatoryChecksMissingError,
                       main as trymerge_main)
->>>>>>> 4df76d1d
 from gitutils import get_git_remote_name, get_git_repo_dir, GitRepo
 from typing import Any, List, Optional
 from unittest import TestCase, main, mock
