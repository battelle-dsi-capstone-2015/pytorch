--- conflicted
+++ resolved
@@ -71,16 +71,11 @@
 }
 
 void SparseCsrTensorImpl::resize_(int64_t nnz, IntArrayRef size) {
-<<<<<<< HEAD
   TORCH_CHECK((layout_ == kSparseCsr || layout_ == kSparseBsr), "resize_: layout ", layout_, " is not yet supported");  // TODO
   auto row_index = size.size() - ((layout_ == kSparseCsr || layout_ == kSparseBsr) ? 2 : 1);
   auto col_index = size.size() - ((layout_ == kSparseCsr || layout_ == kSparseBsr) ? 1 : 2);
   auto rows = size[row_index];
   auto cols = size[col_index];
-=======
-  auto rows = size[size.size() - 2];
-  auto cols = size[size.size() - 1];
->>>>>>> 4cbf41ce
   auto old_crow_indices_size = crow_indices_.size(-1);
 
   auto new_crow_indices_size = DimVector(size.slice(0, size.size() - 2));
