#pragma once

#include <ATen/ATen.h>
#include <torch/types.h>

namespace torch {
namespace special {

/// Computes the natural logarithm of the absolute value of the gamma function
/// See https://pytorch.org/docs/master/special.html#torch.special.gammaln.
///
/// Example:
/// ```
/// auto t = torch::randn(128, dtype=kDouble);
/// torch::special::gammaln(t);
/// ```
inline Tensor gammaln(const Tensor& self) {
  return torch::special_gammaln(self);
}

inline Tensor& gammaln_out(Tensor& result, const Tensor& self) {
  return torch::special_gammaln_out(result, self);
}

/// Computes the regularized lower incomplete gamma function
/// See https://pytorch.org/docs/master/special.html#torch.special.gammainc.
///
/// Example:
/// ```
/// auto t = torch::randn(128, dtype=kDouble);
/// auto s = torch::randn(128, dtype=kDouble);
/// torch::special::gammainc(s, t);
/// ```
inline Tensor gammainc(const Tensor& self, const Tensor& other) {
  return torch::special_gammainc(self, other);
}

inline Tensor& gammainc_out(
    Tensor& result,
    const Tensor& self,
    const Tensor& other) {
  return torch::special_gammainc_out(result, self, other);
}

/// Computes the regularized upper incomplete gamma function
/// See https://pytorch.org/docs/master/special.html#torch.special.gammainc.
///
/// Example:
/// ```
/// auto t = torch::randn(128, dtype=kDouble);
/// auto s = torch::randn(128, dtype=kDouble);
/// torch::special::gammaincc(s, t);
/// ```
inline Tensor gammaincc(const Tensor& self, const Tensor& other) {
  return torch::special_gammaincc(self, other);
}

inline Tensor& gammaincc_out(
    Tensor& result,
    const Tensor& self,
    const Tensor& other) {
  return torch::special_gammaincc_out(result, self, other);
}

/// Computes the multivariate log-gamma function with dimension `p`, elementwise
/// See https://pytorch.org/docs/master/special.html#torch.special.multigammaln.
///
/// Example:
/// ```
/// auto t = torch::randn(128, dtype=kDouble);
/// torch::special::multigammaln(t, 1);
/// ```
inline Tensor multigammaln(const Tensor& self, int64_t p) {
  return torch::special_multigammaln(self, p);
}

inline Tensor& multigammaln_out(Tensor& result, const Tensor& self, int64_t p) {
  return torch::special_multigammaln_out(result, self, p);
}

/// Computes the nth derivative of the digamma function on the input.
/// See https:://pytorch.org/docs/master/special.html#torch.special.polygamma.
///
/// Example:
/// ```
/// auto t = torch::randn(128, dtype=kDouble);
/// torch::special::polygamma(2, t);
/// ```
inline Tensor polygamma(int64_t n, const Tensor& self) {
  return torch::special_polygamma(n, self);
}

inline Tensor& polygamma_out(Tensor& result, int64_t n, const Tensor& self) {
  return torch::special_polygamma_out(result, n, self);
}

/// Computes the logarithmic derivative of the gamma function on input
/// See https://pytorch.org/docs/master/special.html#torch.special.psi
///
/// Example:
/// ```
/// auto t = torch::randn(128, dtype=kDouble);
/// torch::special::psi(t);
/// ```
inline Tensor psi(const Tensor& self) {
  return torch::special_psi(self);
}

inline Tensor& psi_out(Tensor& result, const Tensor& self) {
  return torch::special_psi_out(result, self);
}

/// Computes the logarithmic derivative of the gamma function on input
/// See https://pytorch.org/docs/master/special.html#torch.special.digamma
///
/// Example:
/// ```
/// auto t = torch::randn(128, dtype=kDouble);
/// torch::special::digamma(t);
/// ```
inline Tensor digamma(const Tensor& self) {
  return torch::special_digamma(self);
}

inline Tensor& digamma_out(Tensor& result, const Tensor& self) {
  return torch::special_digamma_out(result, self);
}

/// Computes entropy of input, elementwise
/// See https://pytorch.org/docs/master/special.html#torch.special.entr.
///
/// Example:
/// ```
/// auto t = torch::randn(128, dtype=kDouble);
/// torch::special::entr(t);
/// ```
inline Tensor entr(const Tensor& self) {
  return torch::special_entr(self);
}

inline Tensor& entr_out(Tensor& result, const Tensor& self) {
  return torch::special_entr_out(result, self);
}

/// Computes the error function
/// See https://pytorch.org/docs/master/special.html#torch.special.erf.
///
/// Example:
/// ```
/// auto t = torch::randn(128, dtype=kDouble);
/// torch::special::erf(t);
/// ```
inline Tensor erf(const Tensor& self) {
  return torch::special_erf(self);
}

inline Tensor& erf_out(Tensor& result, const Tensor& self) {
  return torch::special_erf_out(result, self);
}

/// Computes the complementary error function
/// See https://pytorch.org/docs/master/special.html#torch.special.erfc.
///
/// Example:
/// ```
/// auto t = torch::randn(128, dtype=kDouble);
/// torch::special::erfc(t);
/// ```
inline Tensor erfc(const Tensor& self) {
  return torch::special_erfc(self);
}

inline Tensor& erfc_out(Tensor& result, const Tensor& self) {
  return torch::special_erfc_out(result, self);
}

/// Computes the scaled complementary error function
/// See https://pytorch.org/docs/master/special.html#torch.special.erfcx.
///
/// Example:
/// ```
/// auto t = torch::randn(128, dtype=kDouble);
/// torch::special::erfcx(t);
/// ```
inline Tensor erfcx(const Tensor& self) {
  return torch::special_erfcx(self);
}

inline Tensor& erfcx_out(Tensor& result, const Tensor& self) {
  return torch::special_erfcx_out(result, self);
}

/// Computes the inverse error function
/// See https://pytorch.org/docs/master/special.html#torch.special.erfinv.
///
/// Example:
/// ```
/// auto t = torch::randn(128, dtype=kDouble);
/// torch::special::erfinv(t);
/// ```
inline Tensor erfinv(const Tensor& self) {
  return torch::special_erfinv(self);
}

inline Tensor& erfinv_out(Tensor& result, const Tensor& self) {
  return torch::special_erfinv_out(result, self);
}

/// Computes the log of summed exponentials of each row of input in the given
/// dimension dim See
/// https://pytorch.org/docs/master/special.html#torch.special.logsumexp.
///
/// Example:
/// ```
/// auto t = torch::randn(3, 3);
/// torch::special::logsumexp(t, 1);
/// ```
inline Tensor logsumexp(const Tensor& self, IntArrayRef dims, bool keepdim) {
  return torch::special_logsumexp(self, dims, keepdim);
}

inline Tensor& logsumexp_out(
    Tensor& result,
    const Tensor& self,
    IntArrayRef dims,
    bool keepdim) {
  return torch::special_logsumexp_out(result, self, dims, keepdim);
}

/// Computes the argument, x, for which the area under the Gaussian probability
/// density function (integrated from minus infinity to x) is equal to input,
/// elementwise. See
/// https://pytorch.org/docs/master/special.html#torch.special.ndtri
///
/// Example:
/// ```
/// auto t = torch::rand(128, dtype=kDouble);
/// torch::special::ndtri(t);
/// ```
inline Tensor ndtri(const Tensor& self) {
  return torch::special_ndtri(self);
}

inline Tensor& ndtri_out(Tensor& result, const Tensor& self) {
  return torch::special_ndtri_out(result, self);
}

/// Computes the log of area under the standard Gaussian probability density
/// function, integrated from minus infinity to :attr:`input`, elementwise See
/// https://pytorch.org/docs/master/special.html#torch.special.log_ndtr
///
/// Example:
/// ```
/// auto t = torch::randn(128, dtype=kDouble);
/// torch::special::log_ndtr(t);
/// ```
inline Tensor log_ndtr(const Tensor& self) {
  return torch::special_log_ndtr(self);
}

inline Tensor& log_ndtr_out(Tensor& result, const Tensor& self) {
  return torch::special_log_ndtr_out(result, self);
}

/// Computes the logit of input, elementwise.
/// See https://pytorch.org/docs/master/special.html#torch.special.logit.
///
/// Example:
/// ```
/// auto t = torch::randn(128, dtype=kDouble);
/// torch::special::logit(t);
/// ```
inline Tensor logit(const Tensor& self) {
  return torch::special_logit(self);
}

inline Tensor& logit_out(Tensor& result, const Tensor& self) {
  return torch::special_logit_out(result, self);
}

/// Computes the expit (also known as the logistic sigmoid function) of input,
/// elementwise See
/// https://pytorch.org/docs/master/special.html#torch.special.expit.
///
/// Example:
/// ```
/// auto t = torch::randn(128, dtype=kDouble);
/// torch::special::expit(t);
/// ```
inline Tensor expit(const Tensor& self) {
  return torch::special_expit(self);
}

inline Tensor& expit_out(Tensor& result, const Tensor& self) {
  return torch::special_expit_out(result, self);
}

/// Computes the base two exponential function of :attr:`input`, elementwise
/// See https://pytorch.org/docs/master/special.html#torch.special.exp2.
///
/// Example:
/// ```
/// auto t = torch::randn(128, dtype=kDouble);
/// torch::special::exp2(t);
/// ```
inline Tensor exp2(const Tensor& self) {
  return torch::special_exp2(self);
}

inline Tensor& exp2_out(Tensor& result, const Tensor& self) {
  return torch::special_exp2_out(result, self);
}

/// Computes the exponential of the elements minus 1, elementwise
/// See https://pytorch.org/docs/master/special.html#torch.special.expm1.
///
/// Example:
/// ```
/// auto t = torch::randn(128, dtype=kDouble);
/// torch::special::expm1(t);
/// ```
inline Tensor expm1(const Tensor& self) {
  return torch::special_expm1(self);
}

inline Tensor& expm1_out(Tensor& result, const Tensor& self) {
  return torch::special_expm1_out(result, self);
}

/// Computes x * log(y) for inputs, elementwise
/// See https://pytorch.org/docs/master/special.html#torch.special.xlogy.
///
/// Example:
/// ```
/// auto x = torch::randn(128, dtype=kDouble);
/// auto y = torch::randn(128, dtype=kDouble);
/// torch::special::xlogy(x, y);
/// ```
inline Tensor xlogy(const Tensor& self, const Tensor& other) {
  return torch::special_xlogy(self, other);
}

inline Tensor xlogy(const Scalar& self, const Tensor& other) {
  return torch::special_xlogy(self, other);
}

inline Tensor xlogy(const Tensor& self, const Scalar& other) {
  return torch::special_xlogy(self, other);
}

inline Tensor& xlogy_out(
    Tensor& result,
    const Tensor& self,
    const Tensor& other) {
  return torch::special_xlogy_out(result, self, other);
}

inline Tensor& xlogy_out(
    Tensor& result,
    const Scalar& self,
    const Tensor& other) {
  return torch::special_xlogy_out(result, self, other);
}

inline Tensor& xlogy_out(
    Tensor& result,
    const Tensor& self,
    const Scalar& other) {
  return torch::special_xlogy_out(result, self, other);
}

/// Computes x * log1p(y) for inputs, elementwise
/// See https://pytorch.org/docs/master/special.html#torch.special.xlog1py.
///
/// Example:
/// ```
/// auto x = torch::randn(128, dtype=kDouble);
/// auto y = torch::randn(128, dtype=kDouble);
/// torch::special::xlog1py(x, y);
/// ```
inline Tensor xlog1py(const Tensor& self, const Tensor& other) {
  return torch::special_xlog1py(self, other);
}

inline Tensor xlog1py(const Scalar& self, const Tensor& other) {
  return torch::special_xlog1py(self, other);
}

inline Tensor xlog1py(const Tensor& self, const Scalar& other) {
  return torch::special_xlog1py(self, other);
}

inline Tensor& xlog1py_out(
    Tensor& result,
    const Tensor& self,
    const Tensor& other) {
  return torch::special_xlog1py_out(result, self, other);
}

inline Tensor& xlog1py_out(
    Tensor& result,
    const Scalar& self,
    const Tensor& other) {
  return torch::special_xlog1py_out(result, self, other);
}

inline Tensor& xlog1py_out(
    Tensor& result,
    const Tensor& self,
    const Scalar& other) {
  return torch::special_xlog1py_out(result, self, other);
}

/// Computes Hurwitz Zeta function for inputs, elementwise
/// See https://pytorch.org/docs/master/special.html#torch.special.zeta.
///
/// Example:
/// ```
/// auto x = torch::randn(128, dtype=kDouble);
/// auto y = torch::randn(128, dtype=kDouble);
/// torch::special::zeta(x, y);
/// ```
inline Tensor zeta(const Tensor& self, const Tensor& other) {
  return torch::special_zeta(self, other);
}

inline Tensor zeta(const Scalar& self, const Tensor& other) {
  return torch::special_zeta(self, other);
}

inline Tensor zeta(const Tensor& self, const Scalar& other) {
  return torch::special_zeta(self, other);
}

inline Tensor& zeta_out(
    Tensor& result,
    const Tensor& self,
    const Tensor& other) {
  return torch::special_zeta_out(result, self, other);
}

inline Tensor& zeta_out(
    Tensor& result,
    const Scalar& self,
    const Tensor& other) {
  return torch::special_zeta_out(result, self, other);
}

inline Tensor& zeta_out(
    Tensor& result,
    const Tensor& self,
    const Scalar& other) {
  return torch::special_zeta_out(result, self, other);
}

/// Computes the zeroth order modified Bessel function of the first kind of
/// input, elementwise See
/// https://pytorch.org/docs/master/special.html#torch.special.i0
///
/// Example:
/// ```
/// auto t = torch::randn(128, dtype=kDouble);
/// torch::special::i0(t);
/// ```
inline Tensor i0(const Tensor& self) {
  return torch::special_i0(self);
}

inline Tensor& i0_out(Tensor& result, const Tensor& self) {
  return torch::special_i0_out(result, self);
}

/// Computes the area under the standard Gaussian probability density function,
/// integrated from minus infinity to :attr:`input`, elementwise
/// See https://pytorch.org/docs/master/special.html#torch.special.ndtr
///
/// Example:
/// ```
/// auto t = torch::randn(128, dtype=kDouble);
/// torch::special::ndtr(t);
/// ```
inline Tensor ndtr(const Tensor& self) {
  return torch::special_ndtr(self);
}

inline Tensor& ndtr_out(Tensor& result, const Tensor& self) {
  return torch::special_ndtr_out(result, self);
}

/// Computes the exponentially scaled zeroth order modified Bessel function of
/// the first kind See
/// https://pytorch.org/docs/master/special.html#torch.special.i0e.
///
/// Example:
/// ```
/// auto t = torch::randn(128, dtype=kDouble);
/// torch::special::i0e(t);
/// ```
inline Tensor i0e(const Tensor& self) {
  return torch::special_i0e(self);
}

inline Tensor& i0e_out(Tensor& result, const Tensor& self) {
  return torch::special_i0e_out(result, self);
}

/// Computes the first order modified Bessel function of the first kind
/// See https://pytorch.org/docs/master/special.html#torch.special.i1.
///
/// Example:
/// ```
/// auto t = torch::randn(128, dtype=kDouble);
/// torch::special::i1(t);
/// ```
inline Tensor i1(const Tensor& self) {
  return torch::special_i1(self);
}

inline Tensor& i1_out(Tensor& result, const Tensor& self) {
  return torch::special_i1_out(result, self);
}

/// Computes the exponentially scaled first order modified Bessel function of
/// the first kind See
/// https://pytorch.org/docs/master/special.html#torch.special.i1e.
///
/// Example:
/// ```
/// auto t = torch::randn(128, dtype=kDouble);
/// torch::special::i1e(t);
/// ```
inline Tensor i1e(const Tensor& self) {
  return torch::special_i1e(self);
}

inline Tensor& i1e_out(Tensor& result, const Tensor& self) {
  return torch::special_i1e_out(result, self);
}

/// Computes the sinc of input, elementwise
/// See https://pytorch.org/docs/master/special.html#torch.special.sinc.
///
/// Example:
/// ```
/// auto t = torch::randn(128, dtype=kDouble);
/// torch::special::sinc(t);
/// ```
inline Tensor sinc(const Tensor& self) {
  return torch::special_sinc(self);
}

inline Tensor& sinc_out(Tensor& result, const Tensor& self) {
  return torch::special_sinc_out(result, self);
}

/// Rounds the elements of the input
/// See https://pytorch.org/docs/master/special.html#torch.special.round.
///
/// Example:
/// ```
/// auto t = torch::randn(128, dtype=kDouble);
/// torch::special::round(t);
/// ```
inline Tensor round(const Tensor& self) {
  return torch::special_round(self);
}

inline Tensor& round_out(Tensor& result, const Tensor& self) {
  return torch::special_round_out(result, self);
}

/// Computes log(1 + x) of the input, elementwise
/// See https://pytorch.org/docs/master/special.html#torch.special.log1p.
///
/// Example:
/// ```
/// auto t = torch::randn(128, dtype=kDouble);
/// torch::special::log1p(t);
/// ```
inline Tensor log1p(const Tensor& self) {
  return torch::special_log1p(self);
}

inline Tensor& log1p_out(Tensor& result, const Tensor& self) {
  return torch::special_log1p_out(result, self);
}

/// Computes log followed by softmax(x) of the input
/// See https://pytorch.org/docs/master/special.html#torch.special.log_softmax.
///
/// Example:
/// ```
/// auto t = torch::randn(128, 128, dtype=kDouble);
/// torch::special::log_softmax(t, 0);
/// ```
inline Tensor log_softmax(
    const Tensor& self,
    int64_t dim,
    c10::optional<ScalarType> dtype) {
  return torch::special_log_softmax(self, dim, dtype);
}

/// Computes softmax of the input along a given dimension
/// See https://pytorch.org/docs/master/special.html#torch.special.softmax.
///
/// Example:
/// ```
/// auto t = torch::randn(128, 128, dtype=kDouble);
/// torch::special::softmax(t, 0);
/// ```
inline Tensor softmax(
    const Tensor& self,
    int64_t dim,
    c10::optional<ScalarType> dtype) {
  return torch::special_softmax(self, dim, dtype);
}

/// Bessel function of the first kind of order 0.
///
/// See https://pytorch.org/docs/master/special.html#torch.special.bessel_j0.
///
/// Example:
///
/// ```
/// auto x = torch::randn(128, dtype=kDouble);
///
/// torch::special::bessel_j0(x);
/// ```
inline Tensor bessel_j0(const Tensor& self) {
  return torch::special_bessel_j0(self);
}

inline Tensor& bessel_j0_out(Tensor& result, const Tensor& self) {
  return torch::special_bessel_j0_out(result, self);
}

/// Bessel function of the first kind of order 1.
///
/// See https://pytorch.org/docs/master/special.html#torch.special.bessel_j1.
///
/// Example:
///
/// ```
/// auto x = torch::randn(128, dtype=kDouble);
///
/// torch::special::bessel_j1(x);
/// ```
inline Tensor bessel_j1(const Tensor& self) {
  return torch::special_bessel_j1(self);
}

inline Tensor& bessel_j1_out(Tensor& result, const Tensor& self) {
  return torch::special_bessel_j1_out(result, self);
}

/// Bessel function of the second kind of order 0.
///
/// See https://pytorch.org/docs/master/special.html#torch.special.bessel_y0.
///
/// Example:
///
/// ```
/// auto x = torch::randn(128, dtype=kDouble);
///
/// torch::special::bessel_y0(x);
/// ```
inline Tensor bessel_y0(const Tensor& self) {
  return torch::special_bessel_y0(self);
}

inline Tensor& bessel_y0_out(Tensor& result, const Tensor& self) {
  return torch::special_bessel_y0_out(result, self);
}

/// Bessel function of the second kind of order 1.
///
/// See https://pytorch.org/docs/master/special.html#torch.special.bessel_y1.
///
/// Example:
///
/// ```
/// auto x = torch::randn(128, dtype=kDouble);
///
/// torch::special::bessel_y1(x);
/// ```
inline Tensor bessel_y1(const Tensor& self) {
  return torch::special_bessel_y1(self);
}

inline Tensor& bessel_y1_out(Tensor& result, const Tensor& self) {
  return torch::special_bessel_y1_out(result, self);
}

/// Chebyshev polynomial of the first kind.
///
/// See
/// https://pytorch.org/docs/master/special.html#torch.special.chebyshev_polynomial_t.
///
/// Example:
///
/// ```
/// auto x = torch::randn(128, dtype=kDouble);
/// auto n = torch::randn(128, dtype=kDouble);
///
/// torch::special::chebyshev_polynomial_t(x, n);
/// ```
inline Tensor chebyshev_polynomial_t(const Tensor& x, const Tensor& n) {
  return torch::special_chebyshev_polynomial_t(x, n);
}

inline Tensor chebyshev_polynomial_t(const Scalar& x, const Tensor& n) {
  return torch::special_chebyshev_polynomial_t(x, n);
}

inline Tensor chebyshev_polynomial_t(const Tensor& x, const Scalar& n) {
  return torch::special_chebyshev_polynomial_t(x, n);
}

inline Tensor& chebyshev_polynomial_t_out(
    Tensor& output,
    const Tensor& x,
    const Tensor& n) {
  return torch::special_chebyshev_polynomial_t_out(output, x, n);
}

inline Tensor& chebyshev_polynomial_t_out(
    Tensor& output,
    const Scalar& x,
    const Tensor& n) {
  return torch::special_chebyshev_polynomial_t_out(output, x, n);
}

inline Tensor& chebyshev_polynomial_t_out(
    Tensor& output,
    const Tensor& x,
    const Scalar& n) {
  return torch::special_chebyshev_polynomial_t_out(output, x, n);
}

/// Chebyshev polynomial of the second kind.
///
/// See
/// https://pytorch.org/docs/master/special.html#torch.special.chebyshev_polynomial_u.
///
/// Example:
///
/// ```
/// auto x = torch::randn(128, dtype=kDouble);
/// auto n = torch::randn(128, dtype=kDouble);
///
/// torch::special::chebyshev_polynomial_u(x, n);
/// ```
inline Tensor chebyshev_polynomial_u(const Tensor& x, const Tensor& n) {
  return torch::special_chebyshev_polynomial_u(x, n);
}

inline Tensor chebyshev_polynomial_u(const Scalar& x, const Tensor& n) {
  return torch::special_chebyshev_polynomial_u(x, n);
}

inline Tensor chebyshev_polynomial_u(const Tensor& x, const Scalar& n) {
  return torch::special_chebyshev_polynomial_u(x, n);
}

inline Tensor& chebyshev_polynomial_u_out(
    Tensor& output,
    const Tensor& x,
    const Tensor& n) {
  return torch::special_chebyshev_polynomial_u_out(output, x, n);
}

inline Tensor& chebyshev_polynomial_u_out(
    Tensor& output,
    const Scalar& x,
    const Tensor& n) {
  return torch::special_chebyshev_polynomial_u_out(output, x, n);
}

inline Tensor& chebyshev_polynomial_u_out(
    Tensor& output,
    const Tensor& x,
    const Scalar& n) {
  return torch::special_chebyshev_polynomial_u_out(output, x, n);
}

/// Chebyshev polynomial of the third kind.
///
/// See
/// https://pytorch.org/docs/master/special.html#torch.special.chebyshev_polynomial_v.
///
/// Example:
///
/// ```
/// auto x = torch::randn(128, dtype=kDouble);
/// auto n = torch::randn(128, dtype=kDouble);
///
/// torch::special::chebyshev_polynomial_v(x, n);
/// ```
inline Tensor chebyshev_polynomial_v(const Tensor& x, const Tensor& n) {
  return torch::special_chebyshev_polynomial_v(x, n);
}

inline Tensor chebyshev_polynomial_v(const Scalar& x, const Tensor& n) {
  return torch::special_chebyshev_polynomial_v(x, n);
}

inline Tensor chebyshev_polynomial_v(const Tensor& x, const Scalar& n) {
  return torch::special_chebyshev_polynomial_v(x, n);
}

inline Tensor& chebyshev_polynomial_v_out(
    Tensor& output,
    const Tensor& x,
    const Tensor& n) {
  return torch::special_chebyshev_polynomial_v_out(output, x, n);
}

inline Tensor& chebyshev_polynomial_v_out(
    Tensor& output,
    const Scalar& x,
    const Tensor& n) {
  return torch::special_chebyshev_polynomial_v_out(output, x, n);
}

inline Tensor& chebyshev_polynomial_v_out(
    Tensor& output,
    const Tensor& x,
    const Scalar& n) {
  return torch::special_chebyshev_polynomial_v_out(output, x, n);
}

/// Chebyshev polynomial of the fourth kind.
///
/// See
/// https://pytorch.org/docs/master/special.html#torch.special.chebyshev_polynomial_w.
///
/// Example:
///
/// ```
/// auto x = torch::randn(128, dtype=kDouble);
/// auto n = torch::randn(128, dtype=kDouble);
///
/// torch::special::chebyshev_polynomial_w(x, n);
/// ```
inline Tensor chebyshev_polynomial_w(const Tensor& x, const Tensor& n) {
  return torch::special_chebyshev_polynomial_w(x, n);
}

inline Tensor chebyshev_polynomial_w(const Scalar& x, const Tensor& n) {
  return torch::special_chebyshev_polynomial_w(x, n);
}

inline Tensor chebyshev_polynomial_w(const Tensor& x, const Scalar& n) {
  return torch::special_chebyshev_polynomial_w(x, n);
}

inline Tensor& chebyshev_polynomial_w_out(
    Tensor& output,
    const Tensor& x,
    const Tensor& n) {
  return torch::special_chebyshev_polynomial_w_out(output, x, n);
}

inline Tensor& chebyshev_polynomial_w_out(
    Tensor& output,
    const Scalar& x,
    const Tensor& n) {
  return torch::special_chebyshev_polynomial_w_out(output, x, n);
}

inline Tensor& chebyshev_polynomial_w_out(
    Tensor& output,
    const Tensor& x,
    const Scalar& n) {
  return torch::special_chebyshev_polynomial_w_out(output, x, n);
}

/// Physicist’s Hermite polynomial.
///
/// See
/// https://pytorch.org/docs/master/special.html#torch.special.hermite_polynomial_h.
///
/// Example:
///
/// ```
/// auto x = torch::randn(128, dtype=kDouble);
/// auto n = torch::randn(128, dtype=kDouble);
///
/// torch::special::hermite_polynomial_h(x, n);
/// ```
inline Tensor hermite_polynomial_h(const Tensor& x, const Tensor& n) {
  return torch::special_hermite_polynomial_h(x, n);
}

inline Tensor hermite_polynomial_h(const Scalar& x, const Tensor& n) {
  return torch::special_hermite_polynomial_h(x, n);
}

inline Tensor hermite_polynomial_h(const Tensor& x, const Scalar& n) {
  return torch::special_hermite_polynomial_h(x, n);
}

inline Tensor& hermite_polynomial_h_out(
    Tensor& output,
    const Tensor& x,
    const Tensor& n) {
  return torch::special_hermite_polynomial_h_out(output, x, n);
}

inline Tensor& hermite_polynomial_h_out(
    Tensor& output,
    const Scalar& x,
    const Tensor& n) {
  return torch::special_hermite_polynomial_h_out(output, x, n);
}

inline Tensor& hermite_polynomial_h_out(
    Tensor& output,
    const Tensor& x,
    const Scalar& n) {
  return torch::special_hermite_polynomial_h_out(output, x, n);
}

/// Probabilist’s Hermite polynomial.
///
/// See
/// https://pytorch.org/docs/master/special.html#torch.special.hermite_polynomial_he.
///
/// Example:
///
/// ```
/// auto x = torch::randn(128, dtype=kDouble);
/// auto n = torch::randn(128, dtype=kDouble);
///
/// torch::special::hermite_polynomial_he(x, n);
/// ```
inline Tensor hermite_polynomial_he(const Tensor& x, const Tensor& n) {
  return torch::special_hermite_polynomial_he(x, n);
}

inline Tensor hermite_polynomial_he(const Scalar& x, const Tensor& n) {
  return torch::special_hermite_polynomial_he(x, n);
}

inline Tensor hermite_polynomial_he(const Tensor& x, const Scalar& n) {
  return torch::special_hermite_polynomial_he(x, n);
}

inline Tensor& hermite_polynomial_he_out(
    Tensor& output,
    const Tensor& x,
    const Tensor& n) {
  return torch::special_hermite_polynomial_he_out(output, x, n);
}

inline Tensor& hermite_polynomial_he_out(
    Tensor& output,
    const Scalar& x,
    const Tensor& n) {
  return torch::special_hermite_polynomial_he_out(output, x, n);
}

inline Tensor& hermite_polynomial_he_out(
    Tensor& output,
    const Tensor& x,
    const Scalar& n) {
  return torch::special_hermite_polynomial_he_out(output, x, n);
}

/// Laguerre polynomial.
///
/// See
/// https://pytorch.org/docs/master/special.html#torch.special.laguerre_polynomial_l.
///
/// Example:
///
/// ```
/// auto x = torch::randn(128, dtype=kDouble);
/// auto n = torch::randn(128, dtype=kDouble);
///
/// torch::special::laguerre_polynomial_l(x, n);
/// ```
inline Tensor laguerre_polynomial_l(const Tensor& x, const Tensor& n) {
  return torch::special_laguerre_polynomial_l(x, n);
}

inline Tensor laguerre_polynomial_l(const Scalar& x, const Tensor& n) {
  return torch::special_laguerre_polynomial_l(x, n);
}

inline Tensor laguerre_polynomial_l(const Tensor& x, const Scalar& n) {
  return torch::special_laguerre_polynomial_l(x, n);
}

inline Tensor& laguerre_polynomial_l_out(
    Tensor& output,
    const Tensor& x,
    const Tensor& n) {
  return torch::special_laguerre_polynomial_l_out(output, x, n);
}

inline Tensor& laguerre_polynomial_l_out(
    Tensor& output,
    const Scalar& x,
    const Tensor& n) {
  return torch::special_laguerre_polynomial_l_out(output, x, n);
}

inline Tensor& laguerre_polynomial_l_out(
    Tensor& output,
    const Tensor& x,
    const Scalar& n) {
  return torch::special_laguerre_polynomial_l_out(output, x, n);
}

/// Legendre polynomial.
///
/// See
/// https://pytorch.org/docs/master/special.html#torch.special.legendre_polynomial_p.
///
/// Example:
///
/// ```
/// auto x = torch::randn(128, dtype=kDouble);
/// auto n = torch::randn(128, dtype=kDouble);
///
/// torch::special::legendre_polynomial_p(x, n);
/// ```
inline Tensor legendre_polynomial_p(const Tensor& x, const Tensor& n) {
  return torch::special_legendre_polynomial_p(x, n);
}

inline Tensor legendre_polynomial_p(const Scalar& x, const Tensor& n) {
  return torch::special_legendre_polynomial_p(x, n);
}

inline Tensor legendre_polynomial_p(const Tensor& x, const Scalar& n) {
  return torch::special_legendre_polynomial_p(x, n);
}

inline Tensor& legendre_polynomial_p_out(
    Tensor& output,
    const Tensor& x,
    const Tensor& n) {
  return torch::special_legendre_polynomial_p_out(output, x, n);
}

inline Tensor& legendre_polynomial_p_out(
    Tensor& output,
    const Scalar& x,
    const Tensor& n) {
  return torch::special_legendre_polynomial_p_out(output, x, n);
}

inline Tensor& legendre_polynomial_p_out(
    Tensor& output,
    const Tensor& x,
    const Scalar& n) {
  return torch::special_legendre_polynomial_p_out(output, x, n);
}

/// Modified Bessel function of the first kind of order 0.
///
/// See
/// https://pytorch.org/docs/master/special.html#torch.special.modified_bessel_i0.
///
/// Example:
///
/// ```
/// auto x = torch::randn(128, dtype=kDouble);
///
/// torch::special::modified_bessel_i0(x);
/// ```
inline Tensor modified_bessel_i0(const Tensor& self) {
  return torch::special_modified_bessel_i0(self);
}

inline Tensor& modified_bessel_i0_out(Tensor& result, const Tensor& self) {
  return torch::special_modified_bessel_i0_out(result, self);
}

/// Modified Bessel function of the first kind of order 1.
///
/// See
/// https://pytorch.org/docs/master/special.html#torch.special.modified_bessel_i1.
///
/// Example:
///
/// ```
/// auto x = torch::randn(128, dtype=kDouble);
///
/// torch::special::modified_bessel_i1(x);
/// ```
inline Tensor modified_bessel_i1(const Tensor& self) {
  return torch::special_modified_bessel_i1(self);
}

inline Tensor& modified_bessel_i1_out(Tensor& result, const Tensor& self) {
  return torch::special_modified_bessel_i1_out(result, self);
}

/// Modified Bessel function of the second kind of order 0.
///
/// See
/// https://pytorch.org/docs/master/special.html#torch.special.modified_bessel_k0.
///
/// Example:
///
/// ```
/// auto x = torch::randn(128, dtype=kDouble);
///
/// torch::special::modified_bessel_k0(x);
/// ```
inline Tensor modified_bessel_k0(const Tensor& self) {
  return torch::special_modified_bessel_k0(self);
}

inline Tensor& modified_bessel_k0_out(Tensor& result, const Tensor& self) {
  return torch::special_modified_bessel_k0_out(result, self);
}

/// Modified Bessel function of the second kind of order 1.
///
/// See
/// https://pytorch.org/docs/master/special.html#torch.special.modified_bessel_k1.
///
/// Example:
///
/// ```
/// auto x = torch::randn(128, dtype=kDouble);
///
/// torch::special::modified_bessel_k1(x);
/// ```
inline Tensor modified_bessel_k1(const Tensor& self) {
  return torch::special_modified_bessel_k1(self);
}

inline Tensor& modified_bessel_k1_out(Tensor& result, const Tensor& self) {
  return torch::special_modified_bessel_k1_out(result, self);
}

/// Shifted Chebyshev polynomial of the first kind.
///
/// See
/// https://pytorch.org/docs/master/special.html#torch.special.shifted_chebyshev_polynomial_t.
///
/// Example:
///
/// ```
/// auto x = torch::randn(128, dtype=kDouble);
/// auto n = torch::randn(128, dtype=kDouble);
///
/// torch::special::shifted_chebyshev_polynomial_t(x, n);
/// ```
inline Tensor shifted_chebyshev_polynomial_t(const Tensor& x, const Tensor& n) {
  return torch::special_shifted_chebyshev_polynomial_t(x, n);
}

inline Tensor shifted_chebyshev_polynomial_t(const Scalar& x, const Tensor& n) {
  return torch::special_shifted_chebyshev_polynomial_t(x, n);
}

inline Tensor shifted_chebyshev_polynomial_t(const Tensor& x, const Scalar& n) {
  return torch::special_shifted_chebyshev_polynomial_t(x, n);
}

inline Tensor& shifted_chebyshev_polynomial_t_out(
    Tensor& output,
    const Tensor& x,
    const Tensor& n) {
  return torch::special_shifted_chebyshev_polynomial_t_out(output, x, n);
}

inline Tensor& shifted_chebyshev_polynomial_t_out(
    Tensor& output,
    const Scalar& x,
    const Tensor& n) {
  return torch::special_shifted_chebyshev_polynomial_t_out(output, x, n);
}

inline Tensor& shifted_chebyshev_polynomial_t_out(
    Tensor& output,
    const Tensor& x,
    const Scalar& n) {
  return torch::special_shifted_chebyshev_polynomial_t_out(output, x, n);
}

/// Shifted Chebyshev polynomial of the second kind.
///
/// See
/// https://pytorch.org/docs/master/special.html#torch.special.shifted_chebyshev_polynomial_u.
///
/// Example:
///
/// ```
/// auto x = torch::randn(128, dtype=kDouble);
/// auto n = torch::randn(128, dtype=kDouble);
///
/// torch::special::shifted_chebyshev_polynomial_u(x, n);
/// ```
inline Tensor shifted_chebyshev_polynomial_u(const Tensor& x, const Tensor& n) {
  return torch::special_shifted_chebyshev_polynomial_u(x, n);
}

inline Tensor shifted_chebyshev_polynomial_u(const Scalar& x, const Tensor& n) {
  return torch::special_shifted_chebyshev_polynomial_u(x, n);
}

inline Tensor shifted_chebyshev_polynomial_u(const Tensor& x, const Scalar& n) {
  return torch::special_shifted_chebyshev_polynomial_u(x, n);
}

inline Tensor& shifted_chebyshev_polynomial_u_out(
    Tensor& output,
    const Tensor& x,
    const Tensor& n) {
  return torch::special_shifted_chebyshev_polynomial_u_out(output, x, n);
}

inline Tensor& shifted_chebyshev_polynomial_u_out(
    Tensor& output,
    const Scalar& x,
    const Tensor& n) {
  return torch::special_shifted_chebyshev_polynomial_u_out(output, x, n);
}

inline Tensor& shifted_chebyshev_polynomial_u_out(
    Tensor& output,
    const Tensor& x,
    const Scalar& n) {
  return torch::special_shifted_chebyshev_polynomial_u_out(output, x, n);
}

/// Shifted Chebyshev polynomial of the third kind.
///
/// See
/// https://pytorch.org/docs/master/special.html#torch.special.shifted_chebyshev_polynomial_v.
///
/// Example:
///
/// ```
/// auto x = torch::randn(128, dtype=kDouble);
/// auto n = torch::randn(128, dtype=kDouble);
///
/// torch::special::shifted_chebyshev_polynomial_v(x, n);
/// ```
inline Tensor shifted_chebyshev_polynomial_v(const Tensor& x, const Tensor& n) {
  return torch::special_shifted_chebyshev_polynomial_v(x, n);
}

inline Tensor shifted_chebyshev_polynomial_v(const Scalar& x, const Tensor& n) {
  return torch::special_shifted_chebyshev_polynomial_v(x, n);
}

inline Tensor shifted_chebyshev_polynomial_v(const Tensor& x, const Scalar& n) {
  return torch::special_shifted_chebyshev_polynomial_v(x, n);
}

inline Tensor& shifted_chebyshev_polynomial_v_out(
    Tensor& output,
    const Tensor& x,
    const Tensor& n) {
  return torch::special_shifted_chebyshev_polynomial_v_out(output, x, n);
}

inline Tensor& shifted_chebyshev_polynomial_v_out(
    Tensor& output,
    const Scalar& x,
    const Tensor& n) {
  return torch::special_shifted_chebyshev_polynomial_v_out(output, x, n);
}

inline Tensor& shifted_chebyshev_polynomial_v_out(
    Tensor& output,
    const Tensor& x,
    const Scalar& n) {
  return torch::special_shifted_chebyshev_polynomial_v_out(output, x, n);
}

/// Shifted Chebyshev polynomial of the fourth kind.
///
/// See
/// https://pytorch.org/docs/master/special.html#torch.special.shifted_chebyshev_polynomial_w.
///
/// Example:
///
/// ```
/// auto x = torch::randn(128, dtype=kDouble);
/// auto n = torch::randn(128, dtype=kDouble);
///
/// torch::special::shifted_chebyshev_polynomial_w(x, n);
/// ```
inline Tensor shifted_chebyshev_polynomial_w(const Tensor& x, const Tensor& n) {
  return torch::special_shifted_chebyshev_polynomial_w(x, n);
}

inline Tensor shifted_chebyshev_polynomial_w(const Scalar& x, const Tensor& n) {
  return torch::special_shifted_chebyshev_polynomial_w(x, n);
}

inline Tensor shifted_chebyshev_polynomial_w(const Tensor& x, const Scalar& n) {
  return torch::special_shifted_chebyshev_polynomial_w(x, n);
}

inline Tensor& shifted_chebyshev_polynomial_w_out(
    Tensor& output,
    const Tensor& x,
    const Tensor& n) {
  return torch::special_shifted_chebyshev_polynomial_w_out(output, x, n);
}

inline Tensor& shifted_chebyshev_polynomial_w_out(
    Tensor& output,
    const Scalar& x,
    const Tensor& n) {
  return torch::special_shifted_chebyshev_polynomial_w_out(output, x, n);
}

inline Tensor& shifted_chebyshev_polynomial_w_out(
    Tensor& output,
    const Tensor& x,
    const Scalar& n) {
  return torch::special_shifted_chebyshev_polynomial_w_out(output, x, n);
}

<<<<<<< HEAD
/// Spherical Bessel function of the first kind of order 0.
///
/// See https://pytorch.org/docs/master/special.html#torch.special.spherical_bessel_j0.
///
/// Example:
///
/// ```
/// auto x = torch::randn(128, dtype=kDouble);
///
/// torch::special::spherical_bessel_j0(x);
/// ```
inline Tensor spherical_bessel_j0(const Tensor& x) {
  return torch::special_spherical_bessel_j0(x);
}

inline Tensor& spherical_bessel_j0_out(Tensor& y, const Tensor& x) {
  return torch::special_spherical_bessel_j0_out(y, x);
}

}} // torch::special
=======
} // namespace special
} // namespace torch
>>>>>>> 7ea723b8
<|MERGE_RESOLUTION|>--- conflicted
+++ resolved
@@ -1323,7 +1323,6 @@
   return torch::special_shifted_chebyshev_polynomial_w_out(output, x, n);
 }
 
-<<<<<<< HEAD
 /// Spherical Bessel function of the first kind of order 0.
 ///
 /// See https://pytorch.org/docs/master/special.html#torch.special.spherical_bessel_j0.
@@ -1342,9 +1341,5 @@
 inline Tensor& spherical_bessel_j0_out(Tensor& y, const Tensor& x) {
   return torch::special_spherical_bessel_j0_out(y, x);
 }
-
-}} // torch::special
-=======
 } // namespace special
-} // namespace torch
->>>>>>> 7ea723b8
+} // namespace torch