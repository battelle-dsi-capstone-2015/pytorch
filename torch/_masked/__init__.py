# -*- coding: utf-8 -*-

from typing import Optional, Tuple, List, Union, Any

import warnings
import torch
from torch import Tensor
from . import _docs

# A workaround to support both TorchScript and MyPy:
from typing import TYPE_CHECKING
if TYPE_CHECKING:
    from torch.types import _dtype as DType
    DimOrDims = Optional[Union[int, Tuple[int], List[int]]]
else:
    # The JIT doesn't understand Union, nor torch.dtype here
    DType = int
    DimOrDims = Optional[Tuple[int]]


__all__ = []

# All masked reduction/normalization operations have the same
# signatures. Here we introduce docstring templates that are applied
# to docstrings of reduction/normalization functions via
# _apply_docstring_templates decorator.

def _apply_docstring_templates(func):
    """Decorator that applies docstring templates to function docstring
    and returns the function instance.
    """

    doc_string = getattr(_docs, f'{func.__name__}_docstring', None)
    if doc_string is None:
        warnings.warn(
            f'No documentation string available for {func.__name__}.'
            ' PyTorch team should run `python tools/update_masked_docs.py`'
            ' to generate the missing docstrings.')
    else:
        func.__doc__ = doc_string

    # Expose function as public symbol
    __all__.append(func.__name__)

    return func


def _generate_docstring(func):
    """An utility function called from tools/update_masked_docs.py
    script to update the module torch._masked._docs.py
    """
    docstring_templates = dict(
        reduction_signature='''\
{function_name}(input, {operation_args}, *, {operation_kwargs}) -> Tensor''',
        reduction_descr='''\
Returns {operation name} of all the elements in the :attr:`input`
tensor along the given dimension(s) :attr:`dim` while the :attr:`input`
elements are masked out according to the boolean tensor
:attr:`mask`.''',
        reduction_args='''\
If :attr:`keepdim` is ``True``, the output tensor is of the same size
as :attr:`input` except in the dimension(s) :attr:`dim` where it is of
size 1. Otherwise, :attr:`dim` is squeezed (see
:func:`torch.squeeze`), resulting in the output tensor having 1 (or
``len(dim)``) fewer dimension(s).

The boolean tensor :attr:`mask` defines the "validity" of
:attr:`input` tensor elements: if :attr:`mask` element is True
then the corresponding element in :attr:`input` tensor will be
included in {operation name} computation, otherwise the element is
ignored.

When all elements of :attr:`input` along the given dimension
:attr:`dim` are ignored (fully masked-out), the corresponding element
of the output tensor will have undefined value: it may or may not
correspond to the identity value of {operation name} operation; the
choice may correspond to the value that leads to the most efficient
storage of :attr:`output` tensor.

The mask of the output tensor can be computed as
``torch.any(torch.broadcast_to(mask, input.shape), dim, keepdim=keepdim,
dtype=torch.bool)``.

The shapes of the :attr:`mask` tensor and the :attr:`input` tensor
don't need to match, but they must be :ref:`broadcastable
<broadcasting-semantics>` and the dimensionality of the :attr:`mask`
tensor must not be greater than of the :attr:`input` tensor.

Args:
    input (Tensor): the input tensor
    {args_declarations}

Keyword args:
    {kwargs_declarations}''',
        reduction_example='''\
Example::

    >>> input = {example_input}
    >>> input
    {indent_example_input}
    >>> mask = {example_mask}
    >>> mask
    {indent_example_mask}
    >>> {full_function_name}(input, {example_args}, mask=mask)
    {indent_example_output}
''',
        reduction_identity='''\
The identity value of {operation name} operation, which is used to start the reduction, is ``{identity_int32}``.''',
        reduction_identity_dtype='''\
The identity value of {operation name} operation, which is used to start the
reduction, depends on input dtype. For instance, for float32, uint8,
and int32 dtypes, the identity values are ``{identity_float32}``, ``{identity_uint8}``, and ``{identity_int32}``, respectively.''',
        normalization_signature='''\
{function_name}(input, {operation_args}, *, {operation_kwargs}) -> Tensor''',
        normalization_descr='''\
Returns {operation name} of all the slices in the :attr:`input` tensor
along :attr:`dim` while the :attr:`input` elements are masked out
according to the boolean tensor :attr:`mask`.

{definition}''',
        normalization_args='''\
The boolean tensor :attr:`mask` defines the "validity" of
:attr:`input` tensor elements: if :attr:`mask` element is True then
the corresponding element in :attr:`input` tensor will be included in
{operation name} computation, otherwise the element is ignored.

The values of masked-out elements of the output tensor have undefined
value: it may or may not be set to zero or nan; the choice may correspond to
the value that leads to the most efficient storage of :attr:`output`
tensor.

The mask of the {operation name} output tensor can be computed as
``torch.broadcast_to(mask, input.shape)``.

The shapes of the :attr:`mask` tensor and the :attr:`input` tensor
don't need to match, but they must be :ref:`broadcastable
<broadcasting-semantics>` and the dimensionality of the :attr:`mask`
tensor must not be greater than of the :attr:`input` tensor.

Args:
    input (Tensor): the input tensor
    {args_declarations}

Keyword args:
    {kwargs_declarations}''',
        normalization_example='''\
Example::

    >>> input = {example_input}
    >>> input
    {indent_example_input}
    >>> mask = {example_mask}
    >>> mask
    {indent_example_mask}
    >>> {full_function_name}(input, {example_args}, mask=mask)
    {indent_example_output}
''')

    args_and_kwargs = dict(
        # argument name sufficies separated by double underscore will
        # be removed in the final documentation string.
        sum=(('dim',), ('keepdim=False', 'dtype=None', 'mask=None')),
        prod=(('dim',), ('keepdim=False', 'dtype=None', 'mask=None')),
        amin=(('dim',), ('keepdim=False', 'dtype=None', 'mask=None')),
        amax=(('dim',), ('keepdim=False', 'dtype=None', 'mask=None')),
        mean=(('dim',), ('keepdim=False', 'dtype=None', 'mask=None')),
        norm=(('ord', 'dim',), ('keepdim=False', 'dtype=None', 'mask=None')),
        var=(('dim', 'unbiased'), ('keepdim=False', 'dtype=None', 'mask=None')),
        softmax=(('dim__as_int',), ('dtype=None', 'mask=None')),
        log_softmax=(('dim__as_int',), ('dtype=None', 'mask=None')),
        softmin=(('dim__as_int',), ('dtype=None', 'mask=None')),
        normalize=(('ord__required', 'dim__as_int',), ('eps=1e-12', 'dtype=None', 'mask=None')),
    )

    argument_declarations = dict(
        dim='''\
dim (int or tuple of ints, optional): the dimension or dimensions to reduce.
  Default: None that is equivalent to ``tuple(range(input.ndim))``.''',
        dim__as_int='''\
dim (int): the dimension along which {operation name} is computed.''',
        ord='''\
ord (int, float, optional): the order of vector norm. Default: 2.
  See :func:`torch.linalg.vector_norm` for a list of supported norms.''',
        ord__required='''\
ord (int, float): the order of vector norm. Default: 2.
  See :func:`torch.linalg.vector_norm` for a list of supported norms.''',
        unbiased='''\
unbiased (bool): when True, use Bessel’s correction, otherwise, compute
  the uncorrected sample variance.''',
        eps='''\
eps (float, optional): small value to avoid division by zero. Default: {default}.''',
        keepdim='''\
keepdim (bool, optional): whether the output tensor has
  :attr:`dim` retained or not. Default: {default}.''',
        dtype='''\
dtype (:class:`torch.dtype`, optional): the desired data type
  of returned tensor.  If specified, the input tensor is
  casted to :attr:`dtype` before the operation is
  performed. Default: {default}.''',
        mask='''\
mask (:class:`torch.Tensor`, optional): the boolean tensor
  containing the binary mask of validity of input tensor
  elements.
  Default: None that is equivalent to ``torch.ones(input.shape, dtype=torch.bool)``.''')

    definitions = dict(
        softmax='''\
Let ``x`` be a sequence of unmasked elements of one-dimensional slice
of the :attr:`input` tensor. Softmax of i-th element in ``x`` is
defined as ``exp(x[i])/sum(exp(x))``.''',
        log_softmax='''\
Let ``x`` be a sequence of unmasked elements of one-dimensional slice
of the :attr:`input` tensor. LogSoftmax of i-th element in ``x`` is
defined as ``log(exp(x[i])/sum(exp(x)))``.''',
        softmin='''\
Let ``x`` be a sequence of unmasked elements of one-dimensional slice
of the :attr:`input` tensor. Softmin of i-th element in ``x`` is
defined as ``exp(-x[i])/sum(exp(-x))``.''',
        normalize='''\
Let ``x`` be a sequence of unmasked elements of one-dimensional slice
of the :attr:`input` tensor. Normalize of i-th element in ``x`` is
defined as ``x[i]/max(norm(x, p), eps)``.''')

    reduction_names = dict(
        sum='sum',
        prod='product',
        amax='maximum',
        amin='minimum',
        mean='mean',
        norm='norm',
        var='variance')

    normalization_names = dict(
        softmax='softmax',
        log_softmax='log_softmax',
        softmin='softmin',
        normalize='normalize')

    operation_names = dict()
    operation_names.update(reduction_names)
    operation_names.update(normalization_names)

    # Default example data:
    example_dim = 1
    example_input = torch.tensor([[-3, -2, -1], [0, 1, 2]])
    example_mask = torch.tensor([[True, False, True], [False, False, False]])
    example_args: Tuple[Any, ...]
    if func.__name__ in {'norm', 'normalize'}:
        example_args = (2.0, example_dim)
        example_input = example_input.to(dtype=torch.float32)
    elif func.__name__ in {'var'}:
        example_args = (example_dim, False)
    else:
        example_args = (example_dim,)

    operation_args: Tuple[str, ...]
    operation_kwargs: Tuple[str, ...]
    operation_args, operation_kwargs = args_and_kwargs[func.__name__]
    arg_declarations = [
        '\n    '.join(argument_declarations
                      .get(a, f'{a.split("__", 1)[0]}: TBD.')
                      .splitlines())
        for a in operation_args]
    kwarg_declarations = [
        '\n    '.join(argument_declarations
                      .get(a.split('=', 1)[0], f'{a.split("__", 1)[0]}: TBD.')
                      .format(default=a.split('=', 1)[1])
                      .splitlines())
        for a in operation_kwargs]

    if func.__name__ in reduction_names:
        op_kind = 'reduction'
        doc_sections = ['signature', 'descr', 'identity', 'args', 'example']
    elif func.__name__ in normalization_names:
        op_kind = 'normalization'
        doc_sections = ['signature', 'descr', 'args', 'example']
        example_input = example_input.to(dtype=torch.float32)
    else:
        assert 0  # add function name to operation names dictionaries
    example_output = func(example_input, *example_args, mask=example_mask)

    template_data = {'function_name': func.__name__,
                     'full_function_name': func.__module__ + '.' + func.__name__,
                     'operation name': operation_names[func.__name__],
                     'operation_args': ', '.join(a.split('__', 1)[0] for a in operation_args),
                     'operation_kwargs': ', '.join(a.split('__', 1)[0] for a in operation_kwargs),
                     # one-line representation of a tensor:
                     'example_input': ' '.join(str(example_input).split()),
                     'example_args': ', '.join(map(str, example_args)),
                     'example_mask': ' '.join(str(example_mask).split()),
                     # multi-line representation of a tensor with indent
                     'indent_example_input': ('\n    ').join(str(example_input).splitlines()),
                     'indent_example_mask': ('\n    ').join(str(example_mask).splitlines()),
                     'indent_example_output': ('\n    ').join(str(example_output).splitlines())}

    if func.__name__ in reduction_names:
        template_data.update(
            identity_uint8=_reduction_identity(func.__name__, torch.tensor(0, dtype=torch.uint8)),
            identity_int32=_reduction_identity(func.__name__, torch.tensor(0, dtype=torch.int32)),
            identity_float32=_reduction_identity(func.__name__, torch.tensor(0, dtype=torch.float32)))
        if func.__name__ == 'norm':
            template_data.update(
                identity_ord_ninf=_reduction_identity(
                    func.__name__, torch.tensor(0, dtype=torch.float32), float('-inf')))
    elif func.__name__ in normalization_names:
        template_data.update(definition=definitions[func.__name__])
    else:
        assert 0  # add function name to operation names dictionaries
    template_data.update(args_declarations=('\n    '.join(arg_declarations)).format_map(template_data))
    template_data.update(kwargs_declarations=('\n    '.join(kwarg_declarations)).format_map(template_data))

    # Apply function name info to docstring templates:
    templates = dict((k, v.format_map(template_data))
                     for k, v in docstring_templates.items() if k.startswith(op_kind))
    templates.update((k, v.format_map(template_data) if isinstance(v, str) else v) for k, v in template_data.items())

    # Apply docstring templates to function doctring:
    if func.__doc__ is None:
        doc_template = '\n\n'.join([f'{{{op_kind}_{sec}}}' for sec in doc_sections])
    else:
        doc_template = func.__doc__
    return doc_template.format_map(templates)


def _reduction_identity(op_name: str, input: Tensor, *args):
    """Return identity value as scalar tensor of a reduction operation on
    given input, or None, if the identity value cannot be uniquely
    defined for the given input.

    The identity value of the operation is defined as the initial
    value to reduction operation that has a property ``op(op_identity,
    value) == value`` for any value in the domain of the operation.
    Or put it another way, including or exlucing the identity value in
    a list of operands will not change the reduction result.

    See https://github.com/pytorch/rfcs/pull/27 for more information.

    """
    dtype: DType = input.dtype
    device = input.device
    op_name = op_name.rsplit('.', 1)[-1]  # lstrip module name when present
    if op_name == 'sum':
        return torch.tensor(0, dtype=dtype, device=device)
    elif op_name == 'prod':
        return torch.tensor(1, dtype=dtype, device=device)
    elif op_name == 'amax':
        if torch.is_floating_point(input):
            return torch.tensor(-torch.inf, dtype=dtype, device=device)
        elif torch.is_signed(input) or dtype == torch.uint8:
            return torch.tensor(torch.iinfo(dtype).min, dtype=dtype, device=device)
    elif op_name == 'amin':
        if torch.is_floating_point(input):
            return torch.tensor(torch.inf, dtype=dtype, device=device)
        elif torch.is_signed(input) or dtype == torch.uint8:
            return torch.tensor(torch.iinfo(dtype).max, dtype=dtype, device=device)
    elif op_name == 'mean':
        # Strictly speaking, the identity value of the mean operation
        # is the mean of the input. Since the mean value depends on
        # the dim argument and it may be a non-scalar tensor, we
        # consider the identity value of the mean operation ambiguous.
        # Moreover, the mean value of empty input is undefined.
        return None
    elif op_name == 'norm':
        ord = args[0] if args else 2
        if ord == float('-inf'):
            assert torch.is_floating_point(input), input.dtype
            return torch.tensor(torch.inf, dtype=dtype, device=device)
        return torch.tensor(0, dtype=dtype, device=device)
    elif op_name == 'var':
        return None
    raise NotImplementedError(f'identity of {op_name} on {dtype} input')


def _canonical_dim(dim: DimOrDims, ndim: int) -> Tuple[int, ...]:
    """Return dim argument as a tuple of sorted dim values.
    """
    dims: List[int] = []
    if dim == ():
        # Currently, `dim=()` in reductions operations means "reduce
        # over all dimensions" while in future, it will read "no
        # reduce". See https://github.com/pytorch/pytorch/issues/29137
        # When gh-29137 is resolved, this if-block must be deleted.
        dim = None
    if dim is None:
        return tuple(range(ndim))
    ndim = max(ndim, 1)
    dim_ = (dim,) if isinstance(dim, int) else dim
    for d in dim_:
        if d in dims:
            raise RuntimeError(f'dim={d} appears multiple times in the list of dims')
        if d >= ndim or d < -ndim:
            raise IndexError(f'Dimension out of range (expected to be in range of [{-ndim}, {ndim-1}], but got {d})')
        dims.append(d % ndim)
    return tuple(sorted(dims))


def _sparse_coo_flatten_indices(indices: Tensor, shape: tuple):
    # Flatted N-D indices to 1-D indices
    flat_indices = indices.new_zeros(indices.size(1))
    for d, sz in enumerate(shape):
        flat_indices.mul_(sz)
        flat_indices.add_(indices[d])
    return flat_indices


def _any(input: Tensor, dim: tuple, keepdim: bool):
    # Support torch.any with tuple dim argument.
    # Workaround of https://github.com/pytorch/pytorch/issues/56586
    r = input
    for d in reversed(dim):
        r = r.any(dim=d, keepdim=keepdim)
    return r


def _sparse_coo_where(mask: Tensor, input: Tensor, fill_value: Tensor) -> Tensor:
    """Sparse variant of torch.where. Supports sparse COO and hybrid sparse COO tensors.

    _sparse_coo_where implements the following invariant:

      _sparse_coo_where(mask, input, fill_value).to_dense(fill_value) ==
        torch.where(mask.to_dense(), input.to_dense(), torch.full(input.shape, fill_value))

    where `a == b` means `assertEqual(a, b)`, mask is boolean sparse
    tensor, and `to_dense(fill_value)` is like `to_dense()` except
    that the unspecified elements are mapped to `fill_value` rather
    than to `0`.

    Returns a sparse COO tensor with the following features:

    - all specified elements correspond to masked-in elements that
      have the values of the input tensor. If there exists a masked-in
      element (as specified by mask) that is not specified in the
      input, in the result tensor, the corresponding element has value
      0. In the dense part of the sparse tensor, the masked-out
      elements are replaced with fill_value.

    - all unspecified elements correspond to masked-out elements.
    """

    assert input.layout == torch.sparse_coo
    assert mask.layout == input.layout
    assert mask.shape == input.shape
    assert mask.dense_dim() == input.dense_dim()  # TODO: eliminate this restriction

    input = input.coalesce()

    # For set operations on sparse tensor indices, we'll convert
    # multi-dimensional indices to 1-D indices for efficiency.
    input_flat_indices = _sparse_coo_flatten_indices(input.indices(), input.shape[:input.sparse_dim()])
    mask_flat_indices = _sparse_coo_flatten_indices(mask.indices(), mask.shape[:mask.sparse_dim()])

    # the set of mask flat indices that define masked-in elements:
    if mask.dense_dim() > 0:
        mask_values = _any(mask.values(), tuple(range(1, input.sparse_dim() + 1)), False)
    else:
        mask_values = mask.values()
    maskin_flat_indices = mask_flat_indices[mask_values.nonzero()[:, 0]]

    def intersection(i1, i2):
        union, counts = torch.cat([i1, i2]).unique(return_counts=True)
        return union, torch.where(counts.gt(1))

    def minus(i1, i2):
        union, counts = torch.cat([i1, i2]).unique(return_counts=True)
        return intersection(union[torch.where(counts.eq(1))], i1)

    def _apply(a):
        obj, w = a
        return obj[w]

    # the set of input flat indices of specified and masked-in elements:
    maskin_input_flat_indices = _apply(intersection(maskin_flat_indices, input_flat_indices))
    _, w = intersection(input_flat_indices, maskin_input_flat_indices)

    # the indices and values of masked-in elements
    where_input_indices = input.indices()[(slice(None),) + w]
    where_input_values = input.values()[w]

    if mask.dense_dim() > 0:
        # apply mask to the dense part of the input values:
        _, w1 = intersection(mask_flat_indices, maskin_input_flat_indices)
        where_mask_values = mask.values()[w1]
        where_input_values = torch.where(where_mask_values, where_input_values,
                                         where_input_values.new_full([], fill_value.item()))

    # the set of flat indices of unspecified input and masked-in elements:
    maskin_zero_flat_indices = _apply(minus(maskin_flat_indices, maskin_input_flat_indices))

    # the indices of masked-in zero elements
    _, w = intersection(mask_flat_indices, maskin_zero_flat_indices)
    where_zero_indices = mask.indices()[(slice(None),) + w]

    # construct result
    n = where_zero_indices.size(1)
    if n == 0:
        # the input is coalesced, hence input_flat_indices are ordered
        # and the result is guaranteed to be coalesced:
        result = torch.sparse_coo_tensor(where_input_indices, where_input_values, input.shape)
        return result._coalesced_(True)

    where_indices = torch.cat([where_input_indices, where_zero_indices], dim=1)
    where_values = torch.cat([where_input_values, where_input_values.new_zeros((n,) + where_input_values.shape[1:])])
    result = torch.sparse_coo_tensor(where_indices, where_values, input.shape)

    # appending zero elements leads to uncoalesced sparse tensor
    return result.coalesce()


def _input_mask(input: Tensor, *args, **kwargs) -> Tensor:
    """Return canonical input mask.

    A canonical input mask is defined as a boolean mask tensor that
    shape and layout matches with the shape and the layout of the
    input.

    The canonical input mask is computed from the :attr:`mask` tensor
    content to meet the following criteria:

    1. The shape of the canonical input mask is the same as the shape
       of :attr:`input` tensor. If the mask tensor has a smaller shape
       than the shape of the :attr:`input`, broadcasting rules will be
       applied. Downcasting of mask is not supported.

    2. The layout of the canonical input mask is the same as the
       layout of the :attr:`input` tensor. If the mask has different
       layout, it will be converted to the expected layout.  In the
       case of sparse COO layout, the canonical input mask will be
       coalesced.

    3. The dtype of the canonical input mask is torch.bool. If the
       mask dtype is not bool then it will be converted to bool dtype
       using `.to(dtype=bool)` method call.

    4. The elements of the canonical input mask have boolean values
       copied from the content of the :attr:`mask` tensor (after
       possible broadcasting and dtype conversion transforms).  In
       general, the sparsity pattern of the sparse canonical input
       mask need not to be the same as the sparsity pattern of the
       sparse :attr:`input` tensor.

    """
    if input.layout not in {torch.strided, torch.sparse_coo, torch.sparse_csr}:
        raise ValueError(f'_input_mask expects strided or sparse COO or sparse CSR tensor but got {input.layout}')

    mask = kwargs.get('mask')

    # default mask
    if mask is None:
        raise ValueError('_input_mask requires explicit mask')

    # mask shape must match with input shape
    if mask.shape != input.shape:
        if mask.ndim > input.ndim:
            raise IndexError("_input_mask expected broadcastable mask (got mask dimensionality higher than of the input)")
        if mask.layout == torch.strided:
            mask = torch.broadcast_to(mask.clone(), input.shape).to(dtype=torch.bool)
        elif mask.layout == torch.sparse_coo:
            mask = torch._sparse_broadcast_to(mask, input.shape)
        else:
            assert mask.layout == torch.sparse_csr
            # Broadcasting of CSR tensors is not implemented. Working
            # around by using COO layout.
            mask = torch._sparse_broadcast_to(mask.to_sparse(), input.shape).to_sparse_csr()

    # mask layout must match with input layout
    #
    # TODO: This restriction can be relaxed when elementwise
    # multiplication of tensors with different layouts are supported.
    if mask.layout != input.layout:
        if input.layout == torch.strided:
            if mask.layout == torch.sparse_coo and mask.dtype == torch.bool and not mask.is_coalesced():
                # to_dense calls coalesce but coalesce not implemented for Bool
                mask = mask.to(torch.uint8).coalesce().to(torch.bool)
            mask = mask.to_dense()
        elif input.layout == torch.sparse_coo:
            if mask.layout == torch.strided:
                mask = mask.to_sparse(input.sparse_dim())
            else:
                mask = mask.to_sparse()
        else:
            assert input.layout == torch.sparse_csr
            mask = mask.to_sparse_csr()

    # sparse mask must be coalesced
    if mask.layout == torch.sparse_coo:
        if not mask.is_coalesced():
            if mask.dtype == torch.bool:
                # coalesce not implemented for Bool
                mask = mask.to(torch.uint8)
            mask = mask.coalesce()

    # mask is a boolean tensor
<<<<<<< HEAD
    if mask.layout == torch.strided:
        if mask.dtype != torch.bool:
            mask = mask.to(dtype=torch.bool)
    elif mask.layout == torch.sparse_coo:
        if mask.dtype != torch.bool:
            if not mask.is_coalesced():
                mask = mask.coalesce()
            values = mask.values()
            mask = torch.sparse_coo_tensor(mask.indices(),
                                           values.new_ones(values.shape, dtype=torch.bool),
                                           mask.shape)._coalesced_(True)
        elif not mask.is_coalesced():
            # coalesce not implemented for Bool
            mask = mask.to(torch.uint8).coalesce().to(torch.bool)
    else:
        assert mask.layout == torch.sparse_csr
        if mask.dtype != torch.bool:
            values = mask.values()
            mask = torch.sparse_csr_tensor(mask.crow_indices(),
                                           mask.col_indices(),
                                           values.new_ones(values.shape, dtype=torch.bool))
=======
    mask = mask.to(dtype=torch.bool)

>>>>>>> c82bb028
    return mask


def _output_mask(op, input: Tensor, *args, **kwargs) -> Tensor:
    """Return output mask of masked operation applied to given arguments.
    """
    if callable(op):
        is_reduction = op.__name__ in {'sum', 'prod', 'amax', 'amin', 'mean', 'norm', 'var'}
        is_normalization = op.__name__ in {'softmax', 'log_softmax', 'softmin', 'normalize'}
        if is_reduction:
            if op.__name__ == 'norm':
                if args:
                    args = args[1:]  # lstrip ord argument
            dim = args[0] if args else kwargs.get('dim')
            outmask = _input_mask(input, *args, **kwargs)
            keepdim = kwargs.get('keepdim', False)
            dim_ = _canonical_dim(dim, input.ndim)
            return _any(outmask, dim_, bool(keepdim))
        elif is_normalization:
            return _input_mask(input, *args, **kwargs)
        else:
            raise ValueError(f'_output_mask expected masked operation (got callable {op.__module__}.{op.__name__})')
    else:
        raise ValueError(f'_output_mask expected masked operation (got {type(op).__name__} object)')


def _combine_input_and_mask(op, input: Tensor, mask, *args) -> Tensor:
    """Return input with masked-out elements eliminated for the given operations.
    """
    if mask is None:
        return input
    canonical_mask = _input_mask(input, mask=mask)
    if callable(op):
        fill_value = _reduction_identity(op.__name__, input, *args)
        if input.layout == torch.strided:
            return torch.where(canonical_mask, input, fill_value.expand(input.shape))
        else:
            assert input.layout == torch.sparse_coo
            return _sparse_coo_where(canonical_mask, input, fill_value)
    else:
        raise ValueError(f'_combine_input_and_mask expected masked operation (got {type(op).__name__} object)')


@_apply_docstring_templates
def sum(input: Tensor,
        dim: DimOrDims = None,
        *,
        keepdim: Optional[bool] = False,
        dtype: Optional[DType] = None,
        mask: Optional[Tensor] = None) -> Tensor:
    # __doc__ is generated by _apply_docstring_templates decorator
    if dtype is None:
        dtype = input.dtype
    dim_ = _canonical_dim(dim, input.ndim)

    mask_input = _combine_input_and_mask(sum, input, mask)
    if input.layout == torch.strided:
        return torch.sum(mask_input, dim_, bool(keepdim), dtype=dtype)

    elif input.layout == torch.sparse_coo:
        if mask_input.ndim == 0:
            # Workaround https://github.com/pytorch/pytorch/issues/65400
            dim_ = ()

        result = torch.sparse.sum(mask_input, dim=list(dim_), dtype=dtype)
        if result.dtype != dtype:
            # https://github.com/pytorch/pytorch/issues/65392
            # https://github.com/pytorch/pytorch/pull/66153
            result = result.to(dtype)

        if result.ndim == 0 and result.layout == torch.strided:
            result = result.to_sparse()

        if keepdim and mask_input.ndim > 0:
            # torch.sparse.sum does not support keepdim argument, so,
            # here we restore the squeezed dimensions
            if mask_input.dense_dim() > 0:
                raise NotImplementedError('torch._masked.sum on hybrid COO sparse tensor')
            indices = result._indices().new_zeros((mask_input.ndim, result._nnz()))
            original_dims = tuple(i for i in range(mask_input.ndim) if i not in dim_)
            indices[original_dims, ] = result._indices()
            shape = tuple((1 if i in dim_ else mask_input.shape[i]) for i in range(mask_input.ndim))
            result = torch.sparse_coo_tensor(indices, result._values(), shape, dtype=result.dtype, device=result.device)

        return result
    elif input.layout == torch.sparse_csr:
        if mask is None or mask is input:
            mask_input = input
        else:
            mask = _input_mask(input, mask=mask)
            # Elementwise multiplication of sparse tensors is not
            # implemented yet. Here we workaround this by using COO
            # mul support:
            mask_input = (input.to_sparse() * mask.to_sparse()).to_sparse_csr()
        result = torch._sparse_csr_sum(mask_input, dim=list(dim_), keepdim=bool(keepdim), dtype=dtype)
        return result
    else:
        raise ValueError(f'masked sum expects strided or sparse_coo tensor (got {input.layout} tensor)')


@_apply_docstring_templates
def prod(input: Tensor,
         dim: DimOrDims = None,
         *,
         keepdim: Optional[bool] = False,
         dtype: Optional[DType] = None,
         mask: Optional[Tensor] = None) -> Tensor:
    # __doc__ is generated by _apply_docstring_templates decorator
    mask_input = _combine_input_and_mask(prod, input, mask)
    if input.layout == torch.strided:
        dim_ = _canonical_dim(dim, input.ndim)
        # Workaround https://github.com/pytorch/pytorch/issues/56586
        result = mask_input
        for d in reversed(dim_):
            result = result.prod(dim=d, keepdim=bool(keepdim))
        if dtype is not None:
            result = result.to(dtype=dtype)
        return result
    else:
        raise ValueError(f'masked prod expects strided tensor (got {input.layout} tensor)')


@_apply_docstring_templates
def amax(input: Tensor,
         dim: DimOrDims = None,
         *,
         keepdim: Optional[bool] = False,
         dtype: Optional[DType] = None,
         mask: Optional[Tensor] = None) -> Tensor:
    """\
{reduction_signature}

{reduction_descr}

{reduction_identity_dtype}

{reduction_args}

{reduction_example}"""
    if dtype is None:
        dtype = input.dtype
    mask_input = _combine_input_and_mask(amax, input, mask)
    if input.layout == torch.strided:
        dim_ = _canonical_dim(dim, mask_input.ndim)
        return torch.amax(mask_input, dim_, bool(keepdim)).to(dtype=dtype)
    else:
        raise ValueError(f'masked amax expects strided tensor (got {input.layout} tensor)')


@_apply_docstring_templates
def amin(input: Tensor,
         dim: DimOrDims = None,
         *,
         keepdim: Optional[bool] = False,
         dtype: Optional[DType] = None,
         mask: Optional[Tensor] = None) -> Tensor:
    """\
{reduction_signature}

{reduction_descr}

{reduction_identity_dtype}

{reduction_args}

{reduction_example}"""
    if dtype is None:
        dtype = input.dtype
    mask_input = _combine_input_and_mask(amin, input, mask)
    if input.layout == torch.strided:
        dim_ = _canonical_dim(dim, mask_input.ndim)
        return torch.amin(mask_input, dim_, bool(keepdim)).to(dtype=dtype)
    else:
        raise ValueError(f'masked amin expects strided tensor (got {input.layout} tensor)')


@_apply_docstring_templates
def mean(input: Tensor,
         dim: DimOrDims = None,
         *,
         keepdim: Optional[bool] = False,
         dtype: Optional[DType] = None,
         mask: Optional[Tensor] = None) -> Tensor:
    """\
{reduction_signature}

{reduction_descr}

By definition, the identity value of a mean operation is the mean
value of the tensor. If all elements of the input tensor along given
dimension(s) :attr:`dim` are masked-out, the identity value of the
mean is undefined.  Due to this ambiguity, the elements of output
tensor with strided layout, that correspond to fully masked-out
elements, have ``nan`` values.

{reduction_args}

{reduction_example}"""
    if dtype is None:
        dtype = input.dtype
    if input.layout == torch.strided:
        if mask is None:
            # TODO: compute count analytically
            count = sum(torch.ones(input.shape, dtype=torch.int64, device=input.device), dim, keepdim=keepdim)
            total = sum(input, dim, keepdim=keepdim, dtype=dtype)
        else:
            inmask = _input_mask(input, mask=mask)
            count = sum(inmask.new_ones(input.shape, dtype=torch.int64), dim, keepdim=keepdim, mask=inmask)
            total = sum(input, dim, keepdim=keepdim, dtype=dtype, mask=inmask)
        return total / count
    else:
        raise ValueError(f'masked sum expects strided tensor (got {input.layout} tensor)')


@_apply_docstring_templates
def norm(input: Tensor,
         ord: Optional[float] = 2.0,
         dim: DimOrDims = None,
         *,
         keepdim: Optional[bool] = False,
         dtype: Optional[DType] = None,
         mask: Optional[Tensor] = None) -> Tensor:
    """\
{reduction_signature}

{reduction_descr}

The identity value of norm operation, which is used to start the
reduction, is ``{identity_float32}``, except for ``ord=-inf`` it is
``{identity_ord_ninf}``.

{reduction_args}

{reduction_example}"""
    if dtype is None:
        dtype = input.dtype
    mask_input = _combine_input_and_mask(norm, input, mask, ord)
    if input.layout == torch.strided:
        dim_ = _canonical_dim(dim, input.ndim)
        return torch.linalg.vector_norm(mask_input, ord, dim_, bool(keepdim), dtype=dtype)
    else:
        raise ValueError(f'masked norm expects strided tensor (got {input.layout} tensor)')


@_apply_docstring_templates
def var(input: Tensor,
        dim: DimOrDims = None,
        unbiased: Optional[bool] = False,
        *,
        keepdim: Optional[bool] = False,
        dtype: Optional[DType] = None,
        mask: Optional[Tensor] = None) -> Tensor:
    """\
{reduction_signature}

{reduction_descr}

The identity value of sample variance operation is undefined.  The
elements of output tensor with strided layout, that correspond to
fully masked-out elements, have ``nan`` values.

{reduction_args}

{reduction_example}"""
    if dtype is None:
        dtype = input.dtype
        if not (dtype.is_floating_point or dtype.is_complex):
            dtype = torch.float32
    compute_dtype = dtype
    if not (compute_dtype.is_floating_point or compute_dtype.is_complex):
        compute_dtype = torch.float32
    if input.layout == torch.strided:
        if mask is None:
            # TODO: compute count analytically
            count = sum(torch.ones(input.shape, dtype=torch.int64, device=input.device), dim, keepdim=True)
            sample_total = sum(input, dim, keepdim=True, dtype=dtype)
        else:
            inmask = _input_mask(input, mask=mask)
            count = sum(inmask.new_ones(input.shape, dtype=torch.int64), dim, keepdim=True, mask=inmask)
            sample_total = sum(input, dim, keepdim=True, dtype=dtype, mask=inmask)
        # TODO: replace torch.subtract/divide/square/maximum with
        # masked subtract/divide/square/maximum when these will be
        # available.
        sample_mean = torch.divide(sample_total, count)
        x = torch.subtract(input, sample_mean)
        if mask is None:
            total = sum(x * x.conj(), dim, keepdim=keepdim, dtype=compute_dtype)
        else:
            total = sum(x * x.conj(), dim, keepdim=keepdim, dtype=compute_dtype, mask=inmask)
        if not keepdim:
            count = count.reshape(total.shape)
        if unbiased:
            count = torch.subtract(count, 1)
            count = torch.maximum(count, count.new_zeros([]))
        return torch.divide(total, count).to(dtype=dtype)
    else:
        raise ValueError(f'masked var expects strided tensor (got {input.layout} tensor)')


@_apply_docstring_templates
def softmax(input: Tensor,
            dim: int,
            *,
            dtype: Optional[DType] = None,
            mask: Optional[Tensor] = None) -> Tensor:
    if dtype is None:
        dtype = input.dtype
    dim_ = _canonical_dim(dim, input.ndim)[0]
    mask_input = _combine_input_and_mask(amax, input, mask)
    if input.layout == torch.strided:
        return torch.nn.functional.softmax(mask_input, dim_, dtype=dtype)
    else:
        raise ValueError(f'masked softmax expects strided tensor (got {input.layout} tensor)')


@_apply_docstring_templates
def log_softmax(input: Tensor,
                dim: int,
                *,
                dtype: Optional[DType] = None,
                mask: Optional[Tensor] = None) -> Tensor:
    if dtype is None:
        dtype = input.dtype
    dim_ = _canonical_dim(dim, input.ndim)[0]
    mask_input = _combine_input_and_mask(amax, input, mask)
    if input.layout == torch.strided:
        return torch.nn.functional.log_softmax(mask_input, dim_, dtype=dtype)
    else:
        raise ValueError(f'masked log_softmax expects strided tensor (got {input.layout} tensor)')


@_apply_docstring_templates
def softmin(input: Tensor,
            dim: int,
            *,
            dtype: Optional[DType] = None,
            mask: Optional[Tensor] = None) -> Tensor:
    if dtype is None:
        dtype = input.dtype
    dim_ = _canonical_dim(dim, input.ndim)[0]
    mask_input = _combine_input_and_mask(amin, input, mask)
    if input.layout == torch.strided:
        return torch.nn.functional.softmin(mask_input, dim_, dtype=dtype)
    else:
        raise ValueError(f'masked softmin expects strided tensor (got {input.layout} tensor)')


@_apply_docstring_templates
def normalize(input: Tensor,
              ord: float,
              dim: int,
              *,
              eps: float = 1e-12,
              dtype: Optional[DType] = None,
              mask: Optional[Tensor] = None) -> Tensor:
    if dtype is None:
        dtype = input.dtype
    dim_ = _canonical_dim(dim, input.ndim)[0]
    # TODO: eliminate mask_input as unnecessary when using masked divide.
    mask_input = _combine_input_and_mask(sum, input, mask)
    if input.layout == torch.strided:
        nrm_ = norm(input, ord, dim, keepdim=True, dtype=dtype, mask=mask)
        # TODO: replace torch.maximum with masked maximum when available.
        denom = torch.maximum(nrm_, nrm_.new_full([], eps))
        # TODO: replace torch.divide with masked divide when available.
        return torch.divide(mask_input, denom)
    else:
        raise ValueError(f'masked normalize expects strided tensor (got {input.layout} tensor)')<|MERGE_RESOLUTION|>--- conflicted
+++ resolved
@@ -506,6 +506,13 @@
     return result.coalesce()
 
 
+def _sparse_csr_where(mask: Tensor, input: Tensor, fill_value: Tensor) -> Tensor:
+    """Sparse variant of torch.where. Supports sparse CSR tensors.
+    """
+    # TODO: implement sparse CSR specific where operator
+    return _sparse_coo_where(mask.to_sparse_coo(), input.to_sparse_coo(), fill_value).to_sparse_csr()
+
+
 def _input_mask(input: Tensor, *args, **kwargs) -> Tensor:
     """Return canonical input mask.
 
@@ -590,32 +597,8 @@
             mask = mask.coalesce()
 
     # mask is a boolean tensor
-<<<<<<< HEAD
-    if mask.layout == torch.strided:
-        if mask.dtype != torch.bool:
-            mask = mask.to(dtype=torch.bool)
-    elif mask.layout == torch.sparse_coo:
-        if mask.dtype != torch.bool:
-            if not mask.is_coalesced():
-                mask = mask.coalesce()
-            values = mask.values()
-            mask = torch.sparse_coo_tensor(mask.indices(),
-                                           values.new_ones(values.shape, dtype=torch.bool),
-                                           mask.shape)._coalesced_(True)
-        elif not mask.is_coalesced():
-            # coalesce not implemented for Bool
-            mask = mask.to(torch.uint8).coalesce().to(torch.bool)
-    else:
-        assert mask.layout == torch.sparse_csr
-        if mask.dtype != torch.bool:
-            values = mask.values()
-            mask = torch.sparse_csr_tensor(mask.crow_indices(),
-                                           mask.col_indices(),
-                                           values.new_ones(values.shape, dtype=torch.bool))
-=======
     mask = mask.to(dtype=torch.bool)
 
->>>>>>> c82bb028
     return mask
 
 
@@ -652,9 +635,11 @@
         fill_value = _reduction_identity(op.__name__, input, *args)
         if input.layout == torch.strided:
             return torch.where(canonical_mask, input, fill_value.expand(input.shape))
+        elif input.layout == torch.sparse_coo:
+            return _sparse_coo_where(canonical_mask, input, fill_value)
         else:
-            assert input.layout == torch.sparse_coo
-            return _sparse_coo_where(canonical_mask, input, fill_value)
+            assert input.layout == torch.sparse_csr
+            return _sparse_csr_where(canonical_mask, input, fill_value)
     else:
         raise ValueError(f'_combine_input_and_mask expected masked operation (got {type(op).__name__} object)')
 
@@ -701,17 +686,9 @@
             result = torch.sparse_coo_tensor(indices, result._values(), shape, dtype=result.dtype, device=result.device)
 
         return result
+
     elif input.layout == torch.sparse_csr:
-        if mask is None or mask is input:
-            mask_input = input
-        else:
-            mask = _input_mask(input, mask=mask)
-            # Elementwise multiplication of sparse tensors is not
-            # implemented yet. Here we workaround this by using COO
-            # mul support:
-            mask_input = (input.to_sparse() * mask.to_sparse()).to_sparse_csr()
-        result = torch._sparse_csr_sum(mask_input, dim=list(dim_), keepdim=bool(keepdim), dtype=dtype)
-        return result
+        return torch._sparse_csr_sum(mask_input, dim=list(dim_), keepdim=bool(keepdim), dtype=dtype)
     else:
         raise ValueError(f'masked sum expects strided or sparse_coo tensor (got {input.layout} tensor)')
 
