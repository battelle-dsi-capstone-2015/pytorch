import warnings
import torch
import torch.fx
import torch.fx.experimental.fx_acc.acc_ops as acc_ops
from typing import Any


def trt_transposed_matmul(lhs: torch.Tensor, rhs: torch.Tensor, lhs_transposed: bool, rhs_transposed: bool):
    if lhs_transposed:
        lhs = lhs.transpose(-1, -2)
    if rhs_transposed:
        rhs = rhs.transpose(-1, -2)
    return torch.matmul(lhs, rhs)


def trt_transposed_linear(input: torch.Tensor, weight: torch.Tensor, bias: torch.Tensor):
    return torch.matmul(input.transpose(-1, -2), weight.t()) + bias


def check_permute(node: torch.fx.Node):
    ranks = len(node.meta["tensor_meta"].shape)
    permutation = list(i % ranks for i in node.kwargs["permutation"])  # type: ignore[union-attr]
    allowed_permutation = list(i for i in range(ranks))
    allowed_permutation[-1] = ranks - 2
    allowed_permutation[-2] = ranks - 1
    return permutation == allowed_permutation


def has_right_users(node: torch.fx.Node, op: Any) -> bool:
    return all([u.target == op for u in node.users.keys()])


def fuse_permute_linear(gm: torch.fx.GraphModule):
    """
    Fuse pattern like permute + linear if permute is transposing the last two dimension.
    """
    for node in gm.graph.nodes:
        if node.target == acc_ops.linear:
            inp = node.kwargs["input"]
            if inp.target == acc_ops.permute and check_permute(inp) and has_right_users(inp, acc_ops.linear):
                inp = inp.kwargs["input"]
                weight = node.kwargs["weight"]
                bias = node.kwargs["bias"]
                with gm.graph.inserting_before(node):
                    fused_node = gm.graph.call_function(trt_transposed_linear, args=(inp, weight, bias))
                    node.replace_all_uses_with(fused_node)

    gm.graph.eliminate_dead_code()
    gm.graph.lint()
    gm.recompile()
    return gm


def fuse_permute_matmul(gm: torch.fx.GraphModule):
    """
    Fuse pattern like permute + matmul if permute is transposing the last two dimension.
    """
    for node in gm.graph.nodes:
        if node.target == acc_ops.matmul:
            lhs, rhs = node.kwargs["input"], node.kwargs["other"]
            lhs_transposed = rhs_tranposed = False
            skip = False

            if lhs.target == acc_ops.permute and check_permute(lhs):
                if not has_right_users(lhs, acc_ops.matmul):
                    skip = True
                else:
                    lhs_transposed = True
                    lhs = lhs.kwargs["input"]

            if rhs.target == acc_ops.permute and check_permute(rhs):
                if not has_right_users(rhs, acc_ops.matmul):
                    skip = True
                else:
                    rhs_tranposed = True
                    rhs = rhs.kwargs["input"]

            if (not skip) and (lhs_transposed or rhs_tranposed):
                with gm.graph.inserting_before(node):
                    fused_node = gm.graph.call_function(trt_transposed_matmul, args=(lhs, rhs, lhs_transposed, rhs_tranposed))
                node.replace_all_uses_with(fused_node)

    gm.graph.eliminate_dead_code()
    gm.graph.lint()
    gm.recompile()
    return gm


try:
    import tensorrt as trt
    from torch.fx.experimental.fx2trt.fx2trt import tensorrt_converter
<<<<<<< HEAD
    from torch.fx.experimental.fx2trt.converters.acc_ops_converters import get_trt_tensor, add_binary_elementwise_layer, broadcast
=======
    from torch.fx.experimental.fx2trt.converters.acc_ops_converters import (
        get_trt_tensor,
        add_binary_elementwise_layer,
        broadcast,
        set_layer_name,
    )
>>>>>>> 0b2f68ea
except Exception as e:
    warnings.warn(f"Unable to import TensorRT related libraries.: {e}")
else:
    @tensorrt_converter(trt_transposed_matmul)
    def trt_transposed_matmul_converter(network, target, args, kwargs, name):
        lhs, rhs, lhs_transposed, rhs_transposed = args

        layer = network.add_matrix_multiply(
            lhs,
            trt.MatrixOperation.TRANSPOSE if lhs_transposed else trt.MatrixOperation.NONE,
            rhs,
            trt.MatrixOperation.TRANSPOSE if rhs_transposed else trt.MatrixOperation.NONE,
        )
<<<<<<< HEAD
        layer.name = name
=======
        set_layer_name(layer, target, name)
>>>>>>> 0b2f68ea
        return layer.get_output(0)

    @tensorrt_converter(trt_transposed_linear)
    def trt_transposed_linear_converter(network, target, args, kwargs, name):
        input, weight, bias = args

        weight = get_trt_tensor(network, weight.t(), f"{name}_weight")
        bias = get_trt_tensor(network, bias.reshape(1, -1), f"{name}_bias")

        input, weight = broadcast(network, input, weight, f"{input.name}_broadcast", f"{weight.name}_broadcast")
        layer = network.add_matrix_multiply(
            input,
            trt.MatrixOperation.TRANSPOSE,
            weight,
            trt.MatrixOperation.NONE,
        )
<<<<<<< HEAD
        layer.name = f"{name}_mm"
        return add_binary_elementwise_layer(
            network, layer.get_output(0), bias, trt.ElementWiseOperation.SUM, f"{name}_add"
=======
        set_layer_name(layer, target, f"{name}_mm")
        return add_binary_elementwise_layer(
            network, layer.get_output(0), bias, trt.ElementWiseOperation.SUM, target, f"{name}_add"
>>>>>>> 0b2f68ea
        )<|MERGE_RESOLUTION|>--- conflicted
+++ resolved
@@ -89,16 +89,12 @@
 try:
     import tensorrt as trt
     from torch.fx.experimental.fx2trt.fx2trt import tensorrt_converter
-<<<<<<< HEAD
-    from torch.fx.experimental.fx2trt.converters.acc_ops_converters import get_trt_tensor, add_binary_elementwise_layer, broadcast
-=======
     from torch.fx.experimental.fx2trt.converters.acc_ops_converters import (
         get_trt_tensor,
         add_binary_elementwise_layer,
         broadcast,
         set_layer_name,
     )
->>>>>>> 0b2f68ea
 except Exception as e:
     warnings.warn(f"Unable to import TensorRT related libraries.: {e}")
 else:
@@ -112,11 +108,7 @@
             rhs,
             trt.MatrixOperation.TRANSPOSE if rhs_transposed else trt.MatrixOperation.NONE,
         )
-<<<<<<< HEAD
-        layer.name = name
-=======
         set_layer_name(layer, target, name)
->>>>>>> 0b2f68ea
         return layer.get_output(0)
 
     @tensorrt_converter(trt_transposed_linear)
@@ -133,13 +125,7 @@
             weight,
             trt.MatrixOperation.NONE,
         )
-<<<<<<< HEAD
-        layer.name = f"{name}_mm"
-        return add_binary_elementwise_layer(
-            network, layer.get_output(0), bias, trt.ElementWiseOperation.SUM, f"{name}_add"
-=======
         set_layer_name(layer, target, f"{name}_mm")
         return add_binary_elementwise_layer(
             network, layer.get_output(0), bias, trt.ElementWiseOperation.SUM, target, f"{name}_add"
->>>>>>> 0b2f68ea
         )