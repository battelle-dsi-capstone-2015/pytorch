import abc
import copy
from collections import defaultdict
from typing import Any, Dict, Optional, Set, Tuple, List, Type

import torch
from torch import nn
from torch.nn.utils import parametrize

from .utils import (
    FakeSparsity,
    get_arg_info_from_tensor_fqn,
    module_to_fqn,
)

<<<<<<< HEAD
SUPPORTED_MODULES = {nn.Linear}
=======
__all__ = ["BaseSparsifier"]

SUPPORTED_MODULES = {
    nn.Linear
}
>>>>>>> 7777f9fd

KEYS_NOT_IN_STATE_DICT = ["module", "module_fqn", "tensor_name"]

# TODO update desc with new config args
class BaseSparsifier(abc.ABC):
    r"""Base class for all sparsifiers.

    Abstract methods that need to be implemented:

    - update_mask: Function to compute a new mask for all keys in the
        `groups`.

    Args:
        - model [nn.Module]: model to configure. The model itself is not saved
            but used for the state_dict saving / loading.
        - config [list]: configuration elements should be a dict map that includes
            `tensor_fqn` of tensors to sparsify
        - defaults [dict]: default configurations will be attached to the
            configuration. Only the keys that don't exist in the `config` will
            be updated.

    Example::

        >>> config = [{'tensor_fqn': 'layer1.weight', {'tensor_fqn': 'linear2.weight2', 'sparsity_level': 0.5}]
        >>> defaults = {'sparsity_level': 0.7}
        >>> # model.layer1.weight will have `sparsity_level` = 0.7 (getting default)
        >>> sparsifier = BaseSparsifier(config, defaults)
    """

    def __init__(self, defaults: Optional[Dict[str, Any]] = None):
        super().__init__()
        self.defaults = defaults
        if self.defaults is None:
            self.defaults = dict()


        self.state: Dict[str, Dict] = defaultdict(dict)
        self.groups: List[Dict[str, Any]] = []
        self.enable_mask_update = True

    def __getstate__(self) -> Dict[str, Any]:
        return {
            'defaults': self.defaults,
            'state': self.state,
            'groups': self.groups,
        }

    def __setstate__(self, state: Dict[str, Dict[str, Any]]) -> None:
        self.__dict__.update(state)

    def __repr__(self):
        format_string = self.__class__.__name__ + ' ('
        for i, sparse_args in enumerate(self.groups):
            module = sparse_args['module']
            format_string += '\n'
            format_string += f'\tGroup {i}\n'
            format_string += f'\t    module: {module}\n'
            for key in sorted(sparse_args.keys()):
                if key == "module":
                    continue
                format_string += f"\t    {key}: {sparse_args[key]}\n"
        format_string += ")"
        return format_string

    def state_dict(self) -> Dict[str, Any]:
        r"""Returns the state of the optimizer as a :class:`dict`.

        It contains:
        * state - current state of the sparsification.
        * groups - a list containing all sparsity configuration groups
            with the key 'tensor_fqn' specifying the path to the sparsified tensor within a model

        TODO: Need a clean way of loading the state of the "prepared" module
        """


        groups: List[Dict[str, Any]] = [
            dict(filter(lambda key_value: key_value[0] not in KEYS_NOT_IN_STATE_DICT , mg.items()))
            for mg in self.groups
        ]

        return {
            'state': self.state,
            'groups': groups,
        }

    def load_state_dict(self, state_dict: Dict[str, Any], strict: bool = True):
        groups = copy.deepcopy(state_dict['groups'])
        states = state_dict['state']
        for tensor_fqn, s in states.items():
            arg_info = get_arg_info_from_tensor_fqn(self.model, tensor_fqn)
            module = arg_info["module"]
            tensor_name = arg_info["tensor_name"]
            if strict and module is None:
                raise RuntimeError(f"Error loading {tensor_fqn} into the model")

            found = False
            for p in module.parametrizations[tensor_name]:
                if isinstance(p, FakeSparsity):
                    found = True
                    break
            if not found:
                p = FakeSparsity(torch.ones(getattr(module, tensor_name).shape))
                parametrize.register_parametrization(module, tensor_name, p)
            if s.get("mask", None) is not None:
                mask = s.pop("mask")
                p.mask = mask

            for mg in groups:
                if mg["tensor_fqn"] == tensor_fqn:
                    mg.update(arg_info)
        self.__setstate__({"state": states, "groups": groups})

    def make_config_from_model(
        self,
        model: nn.Module,
        SUPPORTED_MODULES: Set[Type] = SUPPORTED_MODULES,
    ) -> None:
        self.config = []
        stack = [model]
        while stack:
            module = stack.pop()
            for name, child in module.named_children():
                if type(child) in SUPPORTED_MODULES:
                    self.config.append(
                        {"tensor_fqn": module_to_fqn(model, child) + ".weight"}
                    )
                else:
                    stack.append(child)

    def prepare(self, model, config):
        r"""Prepares a model, by adding the parametrizations.

        Note::

            The model is modified inplace. If you need to preserve the original
            model, use copy.deepcopy.
        """
        self.model = model  # TODO: Need to figure out how to load without this.
        self.config = config

        # If no config -- try getting all the supported layers
        if self.config is None:
            self.make_config_from_model(model)

        # TODO: Remove the configuration by reference ('module')
        for module_config in self.config:
            assert isinstance(module_config, dict), (
                "config elements should be dicts not modules i.e.:"
                "[{`tensor_fqn`: `foo.bar.weight`}, {`tensor_fqn`: ... }, ...]"
            )

            assert isinstance(self.defaults, Dict)  # for mypy
            local_args = copy.deepcopy(self.defaults)
            local_args.update(module_config)

            tensor_fqn = local_args.get("tensor_fqn", None)
            assert tensor_fqn is not None, (
                "tensor_fqn is a required argument in the sparsity config which"
                "replaces previous `module` and [module]`fqn` arguments"
            )

            # populate all information from tensor_fqn
            info_from_tensor_fqn = get_arg_info_from_tensor_fqn(model, tensor_fqn)

            # check that whatever was put into local_args agrees with what was obtained
            # from tensor_fqn
            for key in info_from_tensor_fqn.keys():
                if key in local_args:
                    assert (
                        info_from_tensor_fqn[key] == local_args[key]
                        or (
                            key == "tensor_fqn"
                            and "." + info_from_tensor_fqn[key] == local_args[key]
                        )
                        # info_from_tensor_fqn will chop leading '.' from tensor_fqn so ignore that
                    ), (
                        "Given both `{}` and `tensor_fqn` in the config, it is expected them to "
                        "agree!".format(key)
                    )
            local_args.update(info_from_tensor_fqn)
            self.groups.append(local_args)
        self._prepare()

    def _prepare(self, *args, **kwargs):
        r"""Adds mask parametrization to the layer weight
        """
        for config in self.groups:
            module = config['module']
            tensor_name = config['tensor_name']
            parametrization = config.get('parametrization', FakeSparsity)
            mask = config.get('mask', torch.ones_like(getattr(module, tensor_name)))
            self.state[config['tensor_fqn']]['mask'] = mask
            parametrize.register_parametrization(module, tensor_name, parametrization(mask))

    def squash_mask(self,
                    params_to_keep: Optional[Tuple[str, ...]] = None,
                    params_to_keep_per_layer: Optional[Dict[str, Tuple[str, ...]]] = None,
                    *args, **kwargs):
        r"""Squashes the sparse masks into the appropriate tensors.

        If either the `params_to_keep` or `params_to_keep_per_layer` is set,
        the module will have a `sparse_params` dict attached to it.

        Args:
            params_to_keep: List of keys to save in the module or a dict
                            representing the modules and keys that will have
                            sparsity parameters saved
            params_to_keep_per_layer: Dict to specify the params that should be
                            saved for specific layers. The keys in the dict
                            should be the module fqn, while the values should
                            be a list of strings with the names of the variables
                            to save in the `sparse_params`

        Examples:
            >>> # Don't save any sparse params
            >>> sparsifier.squash_mask()
            >>> hasattr(model.submodule1, 'sparse_params')
            False

            >>> # Keep sparse params per layer
            >>> sparsifier.squash_mask(
            ...     params_to_keep_per_layer={
            ...         'submodule1.linear1': ('foo', 'bar'),
            ...         'submodule2.linear42': ('baz',)
            ...     })
            >>> print(model.submodule1.linear1.sparse_params)
            {'foo': 42, 'bar': 24}
            >>> print(model.submodule2.linear42.sparse_params)
            {'baz': 0.1}

            >>> # Keep sparse params for all layers
            >>> sparsifier.squash_mask(params_to_keep=('foo', 'bar'))
            >>> print(model.submodule1.linear1.sparse_params)
            {'foo': 42, 'bar': 24}
            >>> print(model.submodule2.linear42.sparse_params)
            {'foo': 42, 'bar': 24}

            >>> # Keep some sparse params for all layers, and specific ones for
            >>> # some other layers
            >>> sparsifier.squash_mask(
            ...     params_to_keep=('foo', 'bar'),
            ...     params_to_keep_per_layer={
            ...         'submodule2.linear42': ('baz',)
            ...     })
            >>> print(model.submodule1.linear1.sparse_params)
            {'foo': 42, 'bar': 24}
            >>> print(model.submodule2.linear42.sparse_params)
            {'foo': 42, 'bar': 24, 'baz': 0.1}
        """
        for config in self.groups:
            module = config['module']
            tensor_name = config['tensor_name']
            parametrize.remove_parametrizations(module, tensor_name,
                                                leave_parametrized=True)
            sparse_params = dict()
            if params_to_keep is not None:
                global_params = {k: config[k] for k in params_to_keep}
                sparse_params.update(global_params)
            if params_to_keep_per_layer is not None:
                params = params_to_keep_per_layer.get(config["module_fqn"], None)
                if params is not None:
                    per_layer_params = {k: config[k] for k in params}
                    sparse_params.update(per_layer_params)
            if sparse_params:
                # TODO handle multiple tensor being quantized on a single module, where to store sparse_params?
                module.sparse_params = sparse_params

    def convert(self):
        # TODO: Call the torch.ao.utils.convert in here
        raise NotImplementedError(
            "`convert` is not implemented. Please, use "
            "`torch.ao.utils.convert` instead."
        )

    def step(self, use_path: bool = True) -> None:
        if not self.enable_mask_update:
            return
        with torch.no_grad():
            for config in self.groups:
                self.update_mask(**config)

    @abc.abstractmethod
    def update_mask(self, module: nn.Module, tensor_name: str, **kwargs):
        pass<|MERGE_RESOLUTION|>--- conflicted
+++ resolved
@@ -13,17 +13,15 @@
     module_to_fqn,
 )
 
-<<<<<<< HEAD
-SUPPORTED_MODULES = {nn.Linear}
-=======
 __all__ = ["BaseSparsifier"]
 
 SUPPORTED_MODULES = {
     nn.Linear
 }
->>>>>>> 7777f9fd
 
 KEYS_NOT_IN_STATE_DICT = ["module", "module_fqn", "tensor_name"]
+
+__all__ = ["BaseSparsifier"]
 
 # TODO update desc with new config args
 class BaseSparsifier(abc.ABC):
@@ -50,13 +48,11 @@
         >>> # model.layer1.weight will have `sparsity_level` = 0.7 (getting default)
         >>> sparsifier = BaseSparsifier(config, defaults)
     """
-
     def __init__(self, defaults: Optional[Dict[str, Any]] = None):
         super().__init__()
         self.defaults = defaults
         if self.defaults is None:
             self.defaults = dict()
-
 
         self.state: Dict[str, Dict] = defaultdict(dict)
         self.groups: List[Dict[str, Any]] = []
