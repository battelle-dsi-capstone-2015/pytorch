# Generates VariableType.h/cpp
#
# **If any changes are being made to the VariableType codegen please also check
# if updates are needed in torch/csrc/autograd/autograd_not_implemented_fallback.cpp
#
# VariableType is a subclass of at::Type that provides the binding code
# necessary to provide a differentiable version of ATen operators. There are a
# number of different things we could mean:
#
#   - Given a non-differentiable forward implementation, we might
#     directly associate it with a backward implementation to make
#     it differentiable.  This is the common case.
#
#   - Some functions don't need a backwards implementation, because
#     backpropagation will never propagate beyond them.  There are a
#     number of different reasons why this may be the case:
#
#       - The function has no differentiable inputs
#       - The function's output is not differentiable
#       - The function has no data dependency on its input
#
#   - Some function don't need a backwards implementation because they
#     are implemented as a composition of other (differentiable) ATen
#     functions.  These are dispatched directly to the Type superclass,
#     which will in turn dispatch back to VariableType for its
#     differentiable subcomponents.
#
from .context import with_native_function_with_differentiability_info
from .gen_trace_type import (
    MANUAL_BACKEND, MANUAL_AUTOGRAD_AND_TRACER, declare_returned_variables,
    tie_return_values, get_return_value, type_wrapper_name,
)
from .gen_inplace_or_view_type import (
    get_view_info, is_tensor_type, is_tensor_list_type, unpack_args, get_base_name,
    use_derived, modifies_arguments, WRAPPER_REGISTRATION, TMP_VAR, METHOD_DEFINITION,
    ASSIGN_RETURN_VALUE, gen_formals, ALL_VIEW_FUNCTIONS, unpacked_name,
    AUTOGRAD_NOT_IMPLEMENTED_REGISTRATION
)

from tools.codegen.api.types import (Binding, DispatcherSignature, BaseCType, TENSOR_LIST_LIKE_CTYPES, intArrayRefT,
                                     tensorT, tensorListT, iTensorListRefT, iOptTensorListRefT, MutRefCType, OptionalCType,
                                     ListCType, SpecialArgName, scalarT, stringT,
                                     VectorCType)
from tools.codegen.api.autograd import (
    DifferentiableInput, NativeFunctionWithDifferentiabilityInfo,
    SavedAttribute, dispatch_strategy, gen_differentiable_outputs,
    is_differentiable)
from tools.codegen.api import cpp
from tools.codegen.code_template import CodeTemplate
from tools.codegen.context import native_function_manager, with_native_function
from tools.codegen.utils import mapMaybe, FileManager
from tools.codegen.model import (Argument, NativeFunction, SchemaKind,
                                 SelfArgument, TensorOptionsArguments,
                                 BaseType, ListType)
from typing import Callable, List, Optional, Sequence, Union, Dict

# We don't set or modify grad_fn on these methods. Generally, they return
# tensors that have requires_grad=False. In-place functions listed here will
# not examine or modify requires_grad or grad_fn.
DONT_REQUIRE_DERIVATIVE = {
    # These only depend on the input Tensor's shape and device, not the data
    'ones_like', 'zeros_like', 'rand_like', 'randn_like',
    # These are only implemented on integral types
    '__and__', '__iand__', '__ilshift__', '__ior__', '__irshift__', '__ixor__',
    '__lshift__', '__or__', '__rshift__', '__xor__',
    # These work on integral data types, and hence don't require derivative
    '_sobol_engine_draw', '_sobol_engine_ff', '_sobol_engine_scramble_',
    '_sobol_engine_initialize_state_',
    # This is an unsafe method that is meant to be out of reach of autograd.
    '_coalesced_',
    # Quantize functions should not record gradients
    'quantize_per_tensor', 'quantize_per_channel',
    # Functions that return integers should not have output that require gradients
    'argmax', 'argmin', 'argsort', 'searchsorted',
    'bucketize',
    # Functions that return booleans are not differentiable
    'isnan', 'isposinf', 'isneginf', 'isinf', 'signbit', 'isin',
    # Functions return none are not differentiable
    'record_stream',
    # These functions are not differentiable
    'logical_and', 'logical_xor', 'logical_not', 'logical_or',
}

# The C -> R functions at the time of adding this are still being audited and tested
# but will not error out.
# C -> C, R -> C functions for which backward is correctly implemented and tested
GRADIENT_IMPLEMENTED_FOR_COMPLEX = {
    't', 'view', 'reshape', 'reshape_as', 'view_as', 'roll', 'clone', 'diag_embed',
    'repeat', 'expand', 'flip', 'fliplr', 'flipud', 'rot90', 'transpose',
    'permute', 'squeeze', 'unsqueeze', 'resize', 'resize_as', 'tril',
    'triu', 'chunk', 'zero_', 'eq_', 'ne_', 'add', '__radd__', 'sum',
    '_conj', 'sin', 'cos', 'mul', 'sinc', 'sinh', 'cosh', '__rmul__',
    'sgn', 'asin', 'acos', 'sub', 'div', 'cat', 'view_as_complex', 'index_put',
    'neg', 'complex', 'select', 'where', 'as_strided', 'slice', 'constant_pad_nd',
    'unbind', 'split', 'split_with_sizes', 'unsafe_split', 'split_with_sizes_backward',
    'dot', 'vdot', 'cholesky', 'triangular_solve', 'mm', '_unsafe_view', 'mv', 'outer',
    'bmm', 'diagonal', 'alias', 'atan', 'log', 'log10', 'log1p', 'log2', 'reciprocal',
    'tan', 'pow', 'rsqrt', 'tanh', 'tanh_backward', 'asinh', 'acosh', 'atanh', 'take', 'fill_',
    'exp', 'nonzero', 'mean', 'inverse', 'solve', 'linalg_cholesky', 'addcmul', 'addcdiv',
    'matrix_exp', 'linalg_matrix_exp', 'linalg_eigh', 'cholesky_solve', 'linalg_qr', '_linalg_svd', '_fft_c2c', '_fft_r2c',
    'linalg_solve', 'sqrt', 'stack', 'gather', 'index_select', 'index_add_', 'linalg_inv', 'linalg_inv_ex',
    'l1_loss_backward', 'baddbmm', 'addbmm', 'addmm', 'addmv', 'addr', 'linalg_householder_product',
    'constant_pad_nd', 'reflection_pad1d', 'reflection_pad2d', 'reflection_pad3d', 'linalg_cholesky_ex', 'linalg_eig',
    'select_backward', 'diagonal_backward', 'slice_backward',
    'reflection_pad1d_backward', 'reflection_pad2d_backward', 'reflection_pad3d_backward', 'symeig', '_sparse_sparse_matmul',
    'replication_pad1d', 'replication_pad2d', 'replication_pad3d', 'take', 'put_', '_to_copy',
    'replication_pad1d_backward', 'replication_pad2d_backward', 'replication_pad3d_backward',
    'diag', 'masked_scatter', 'masked_select', 'index_add', 'index_fill', 'trace', 'polar', 'cumsum', 'rsub',
    'eig', 'lerp', 'linalg_vector_norm', 'cumprod', 'prod', 'index_copy', 'lu', 'unfold', 'unfold_backward',
    'index', 'masked_fill', 'linalg_cross', 'lu_unpack', 'renorm', '_conj_physical', 'linalg_lu_factor_ex',
    'scatter', 'scatter_add', 'sigmoid', 'sigmoid_backward', 'trapezoid', 'cumulative_trapezoid',
    'conj_physical_', '_neg_view', '_reshape_alias', '_det_lu_based_helper', 'lu_solve',
    'linalg_solve_triangular', 'linalg_pinv', 'linalg_lstsq', 'col2im', 'col2im_backward', 'im2col', 'im2col_backward',
}

GRADIENT_IMPLEMENTED_FOR_SPARSE_COMPLEX = {
    'to_dense', '_coalesce', 'coalesce', 'values', '_sparse_coo_tensor_with_dims_and_tensors',
    'sparse_mask_helper_cuda', '_sparse_addmm',
}

GRADIENT_IMPLEMENTED_FOR_COMPLEX.update(GRADIENT_IMPLEMENTED_FOR_SPARSE_COMPLEX)

# Some operators invalidate the grad_accumulator. Let's reset it.
RESET_GRAD_ACCUMULATOR = {
    'set', 'resize'
}

# NOTE [ TensorImpl and Storage Pointer Sanity Checks ]
#
# We check the following properties:
#   1) A function should never change the input tensors' underlying c10::TensorImpl
#      pointers or c10::Storage pointers, even if it modifies its input tensors (via
#      inplace or out-variants)
# If the function does not modify its arguments, we also check the following properties
# pertaining to its output:
#   2) Its TensorImpl has use_count of 1
#   3) If the function is a view function, it has the same StorageImpl as that of
#      the input it is aliased with. Otherwise, its StorageImpl has use_count of 1
#
# The following code templates implement the checks for this invariant:
SAVE_TENSOR_STORAGE = CodeTemplate("""\
c10::optional<Storage> ${tensor_name}_storage_saved =
  ${tensor_name}.has_storage() ? c10::optional<Storage>(${tensor_name}.storage()) : c10::nullopt;
""")

# If tensor_name == out_tensor_name, used to enforce (1), otherwise used for (2)
ENFORCE_SAME_TENSOR_STORAGE = CodeTemplate("""\
if (${tensor_name}_storage_saved.has_value())
  AT_ASSERT(${tensor_name}_storage_saved.value().is_alias_of(${out_tensor_name}.storage()));
""")

# See [Note: ITensorListRef]
# Materialize the tensor list once before using.
MATERIALIZE_TENSORLIST = CodeTemplate("""\
auto ${tensorlist_name}_materialized = ${tensorlist_name}.materialize();
""")

SAVE_TENSORLIST_STORAGE = CodeTemplate("""\
std::vector<c10::optional<Storage>> ${tensorlist_name}_storage_saved(${tensorlist_name}.size());
for (const Tensor& tensor : ${tensorlist_name})
  ${tensorlist_name}_storage_saved.push_back(
    tensor.has_storage() ? c10::optional<Storage>(tensor.storage()) : c10::nullopt);
""")

ENFORCE_SAME_TENSORLIST_STORAGE = CodeTemplate("""\
for (size_t i=0; i<${tensorlist_name}.size(); i++) {
  if (${tensorlist_name}_storage_saved[i].has_value())
    AT_ASSERT(${tensorlist_name}_storage_saved[i].value().is_alias_of(${tensorlist_name}[i].storage()));
}
""")

# See [Note: IOptTensorListRef]
# Materialize the tensor list once before using.
MATERIALIZE_OPTIONAL_TENSORLIST = CodeTemplate("""\
auto ${tensorlist_name}_materialized = ${tensorlist_name}.materialize();
""")

# See [Note: IOptTensorListRef]
# 'cpp_list_type' is needed here for supporting code generation using
# both 'IOptTensorListRef' and 'List<optional<Tensor>>' types.
# This should be temporary, until we migrate the unstructured.
SAVE_OPTIONALTENSORLIST_STORAGE = CodeTemplate("""\
std::vector<c10::optional<Storage>> ${tensorlist_name}_storage_saved(${tensorlist_name}.size());
for (typename ${cpp_list_type}::value_type tensor : ${tensorlist_name})
  ${tensorlist_name}_storage_saved.push_back(
    tensor.has_value() && tensor->has_storage() ? c10::optional<Storage>(tensor->storage()) : c10::nullopt);
""")

ENFORCE_SAME_OPTIONALTENSORLIST_STORAGE = CodeTemplate("""\
for (size_t i=0; i<${tensorlist_name}.size(); i++) {
  if (${tensorlist_name}_storage_saved[i].has_value())
    AT_ASSERT(${tensorlist_name}_storage_saved[i].value().is_alias_of(
        ${tensorlist_name}[i]->storage()));
}
""")

SAVE_TENSOR_IMPL = CodeTemplate("""\
c10::intrusive_ptr<TensorImpl> ${tensor_name}_impl_saved;
if (${tensor_name}.defined()) ${tensor_name}_impl_saved = ${tensor_name}.getIntrusivePtr();
""")

ENFORCE_SAME_TENSOR_IMPL = CodeTemplate("""\
if (${tensor_name}_impl_saved) AT_ASSERT(${tensor_name}_impl_saved == ${tensor_name}.getIntrusivePtr());
""")

ENFORCE_TENSOR_IMPL_USE_COUNT_LT_OR_EQ_ONE = CodeTemplate("""\
AT_ASSERT(${tensor_name}.use_count() <= 1, "function: ${fn_name}");
""")

ENFORCE_TENSOR_STORAGE_USE_COUNT_EQUALS_ONE = CodeTemplate("""\
if (${tensor_name}.has_storage()) AT_ASSERT(${tensor_name}.storage().use_count() == 1, "function: ${fn_name}");
""")

SAVE_TENSORLIST_IMPL = CodeTemplate("""\
std::vector<c10::intrusive_ptr<TensorImpl>> ${tensorlist_name}_impl_saved(${tensorlist_name}.size());
for (size_t i=0; i<${tensorlist_name}.size(); i++)
  if (${tensorlist_name}[i].defined()) ${tensorlist_name}_impl_saved[i] = ${tensorlist_name}[i].getIntrusivePtr();
""")

ENFORCE_SAME_TENSORLIST_IMPL = CodeTemplate("""\
for (size_t i=0; i<${tensorlist_name}.size(); i++) {
  if (${tensorlist_name}_impl_saved[i])
    AT_ASSERT(${tensorlist_name}_impl_saved[i] == ${tensorlist_name}[i].getIntrusivePtr());
}
""")

SAVE_OPTIONALTENSORLIST_IMPL = CodeTemplate("""\
std::vector<c10::intrusive_ptr<TensorImpl>> ${tensorlist_name}_impl_saved(${tensorlist_name}.size());
for (size_t i=0; i<${tensorlist_name}.size(); i++) {
  auto& t = ${tensorlist_name}[i];
  if (t.has_value()) ${tensorlist_name}_impl_saved[i] = t->getIntrusivePtr();
}
""")

ENFORCE_SAME_OPTIONALTENSORLIST_IMPL = CodeTemplate("""\
for (size_t i=0; i<${tensorlist_name}.size(); i++) {
  if (${tensorlist_name}_impl_saved[i])
    AT_ASSERT(${tensorlist_name}_impl_saved[i] == ${tensorlist_name}[i]->getIntrusivePtr());
}
""")

# The following list contains functions that we don't enforce the invariant on.
DONT_ENFORCE_SAME_TENSOR_IMPL_OR_STORAGE = {
    # These functions are expected to change impl or storage of input tensors
    'set_', '_cudnn_rnn_flatten_weight',
}
DONT_ENFORCE_TENSOR_IMPL_USE_COUNT = {
    # These non-inplace, non-out functions return tensors with use_count > 1
    # Therefore, they MAY (but not necessarily) return one of its inputs as-is
    # See https://github.com/pytorch/pytorch/issues/60426 for more information
    '_embedding_bag', '_embedding_bag_forward_only',
    'q_per_channel_scales', 'q_per_channel_zero_points',
    'lu_unpack', '_cudnn_rnn_backward',

    # The below failed StorageImpl use_count check but we skip tensor_impl check
    # just in case
    '_cudnn_rnn', 'dequantize_self',
}

DONT_ENFORCE_STORAGE_IMPL_USE_COUNT = {
    # These non-view functions return tensors with storage use_count != 1
    '_slow_conv2d_forward', 'slow_conv3d_forward', 'channel_shuffle',

    # If an input is returned as-is in output, we cannot guarantee its storage_impl
    # use count to be 1 either.
    *DONT_ENFORCE_TENSOR_IMPL_USE_COUNT,
}
# END CHECKS FOR [ TensorImpl and Storage Pointer Sanity Checks ]

DECLARE_GRAD_FN = CodeTemplate("""\
std::shared_ptr<${op}> grad_fn;
""")

SETUP_ANY_REQUIRES_GRAD = CodeTemplate("""\
auto _any_requires_grad = compute_requires_grad( ${args_with_derivatives} );
${extra_differentiability_conditions}
(void)_any_requires_grad;
""")

SETUP_DERIVATIVE = CodeTemplate("""\
if (_any_requires_grad) {
  ${setup}
}
""")

SETUP_NONE_REQUIRES_GRAD = CodeTemplate("""\
if (compute_requires_grad( ${args_to_check} )) {
  throw_error_out_requires_grad("${base_name}");
}
""")

ASSIGN_GRAD_FN = CodeTemplate("""\
grad_fn = std::shared_ptr<${op}>(new ${op}(${op_ctor}), deleteNode);
grad_fn->set_next_edges(collect_next_edges( ${args_with_derivatives} ));
""")

CALL_REDISPATCH = CodeTemplate("""\
at::redispatch::${api_name}(${unpacked_args})""")
# If the non-variable operation has return values, we use the `tmp` variable to hold the
# values temporarily and pass the values to the return variables outside of the
# `at::AutoDispatchBelowAutograd` guard block.
DISPATCH_TO_NON_VAR_TYPE_WITH_TMP_RETURN_VALUES = CodeTemplate("""\
auto ${tmp_var} = ([&]() {
  ${guard}
  return ${base_type_call};
})();
""")

DISPATCH_TO_NON_VAR_TYPE_WITHOUT_RETURN_VALUES = CodeTemplate("""\
{
  ${guard}
  ${base_type_call};
}
""")

SET_HISTORY = CodeTemplate("""\
if (grad_fn) {
    ${fn}_history(${differentiable_outputs}, grad_fn);
}
""")

CONDITIONAL = CodeTemplate("""\
if (${cond}) {
  ${statements}
}
""")

RUN_ONLY_IN_DEBUG_MODE = CodeTemplate("""\
#ifndef NDEBUG
${statements}
#endif
""")

FW_DERIVATIVE_CHECK_TEMPLATE = CodeTemplate("""\
isFwGradDefined(${req_inp})\
""")

FW_DERIVATIVE_DEFINED_GRAD_TEMPLATE = CodeTemplate("""\
auto ${inp}_t_raw = toNonOptFwGrad(${inp});
auto ${inp}_tensor = toNonOptTensor(${inp});
auto ${inp}_t = (${inp}_t_raw.defined() || !${inp}_tensor.defined())
  ? ${inp}_t_raw : at::${zeros_fn}(${inp}_tensor.sizes(), ${inp}_tensor.options());
""")

FW_DERIVATIVE_DEFINED_PRIMAL_TEMPLATE = CodeTemplate("""\
auto ${inp}_p = toNonOptPrimal(${inp});
""")

FW_DERIVATIVE_SETTER_TENSOR = CodeTemplate("""\
if (${out_arg}_new_fw_grad_opt.has_value() && ${out_arg}_new_fw_grad_opt.value().defined()) {
  // The hardcoded 0 here will need to be updated once we support multiple levels.
  ${out_arg}._set_fw_grad(${out_arg}_new_fw_grad_opt.value(), /* level */ 0, /* is_inplace_op */ ${is_inplace});
}
""")

FW_DERIVATIVE_SETTER_TENSOR_LIST = CodeTemplate("""\
if (${out_arg}_new_fw_grad_opt.has_value()) {
  auto ${out_arg}_new_fw_grad = ${out_arg}_new_fw_grad_opt.value();
  TORCH_INTERNAL_ASSERT(${out_arg}.size() == ${out_arg}_new_fw_grad.size());
  for (auto i=0; i<${out_arg}.size(); ++i) {
    if (${out_arg}_new_fw_grad[i].defined()) {
      // The hardcoded 0 here will need to be updated once we support multiple levels.
      ${out_arg}[i]._set_fw_grad(${out_arg}_new_fw_grad[i], /* level */ 0, /* is_inplace_op */ ${is_inplace});
    }
  }
}
""")

FW_DERIVATIVE_TEMPLATE = CodeTemplate("""\
${fw_grad_opt_definition}
if (${requires_fw_grad}) {
    ${unpacked_arguments}
    ${out_arg}_new_fw_grad_opt = ${formula};
}
""")

FW_DERIVATIVE_FORBID_TEMPLATE = CodeTemplate("""\
TORCH_CHECK_NOT_IMPLEMENTED(!(${cond}), "Trying to use forward AD with ${msg} that does not support it.");
""")

FW_DERIVATIVE_FORBID_LIST_TEMPLATE = CodeTemplate("""\
for (const auto& _t: ${arg}) {
    TORCH_CHECK_NOT_IMPLEMENTED(!(${cond}), "Trying to use forward AD with ${msg} that does not support it.");
}
""")

def gen_variable_type(
    out: str,
    native_yaml_path: str,
    fns_with_diff_infos: List[NativeFunctionWithDifferentiabilityInfo],
    template_path: str,
) -> None:

    """VariableType.h and VariableType.cpp body

    This is the at::Type subclass for differentiable tensors. The
    implementation of each function dispatches to the base tensor type to
    compute the output. The grad_fn is attached to differentiable functions.
    """
    fm = FileManager(install_dir=out, template_dir=template_path, dry_run=False)
    fm.write('VariableType.h', lambda: {
        'generated_comment': "@" f'generated from {template_path}/VariableType.h'
    })

    # NOTE: see Note [Sharded File] at the top of the VariableType.cpp
    # template regarding sharding of the generated files.
    fm.write_sharded(
        'VariableType.cpp',
        [fn for fn in fns_with_diff_infos if use_derived(fn)],
        key_fn=lambda fn: cpp.name(fn.func.func),
        base_env={
            'generated_comment':
            "@" f'generated from {template_path}/VariableType.cpp',
        },
        env_callable=gen_variable_type_func,
        num_shards=5,
        sharded_keys={'type_derived_method_definitions', 'wrapper_registrations'}
    )

@with_native_function
def gen_wrapper_registration(f: NativeFunction) -> str:
    return WRAPPER_REGISTRATION.substitute(
        unqual_operator_name_with_overload=f.func.name,
        type_wrapper_name=type_wrapper_name(f),
        class_type='VariableType',
    )

def gen_variable_type_func(
    fn: NativeFunctionWithDifferentiabilityInfo
) -> Dict[str, List[str]]:
    f = fn.func
    with native_function_manager(f):
        name = cpp.name(f.func)
        formals = gen_formals(f)

        if fn.info is None and not get_base_name(f) in RESET_GRAD_ACCUMULATOR \
                and not get_base_name(f) in DONT_REQUIRE_DERIVATIVE \
                and len(gen_differentiable_outputs(fn)) > 0 \
                and not cpp.name(f.func) in DONT_ENFORCE_SAME_TENSOR_IMPL_OR_STORAGE \
                and not type_wrapper_name(f) in DONT_ENFORCE_STORAGE_IMPL_USE_COUNT \
                and not type_wrapper_name(f) in DONT_ENFORCE_TENSOR_IMPL_USE_COUNT:
            # NOTE: [ Registering AutogradNotImplemented boxed kernel ]
            #
            # When there is no derivatives.yaml entry, we register a generic boxed
            # NotImplemented kernel to set grad_fn to be NotImplemented, so that forward
            # proceeds as usual but an error is properly produced on backward.
            # TODO: it would be nice to not have these special cases
            #
            # There are several cases where still let codegen handle it:
            # 1) ops that need to reset grad accumulator (we let codegen handle this case
            #     because) the list is (currently) only accessible in Python.
            # 2) User explicitly specifies DONT_REQUIRE_DERIVATIVE. This basically makes
            #    autograd a fallthrough with NDEBUG checks. This can be useful for when all
            #    outputs are integral.
            # 3) When there are no differentiable outputs. This is similar to (2).
            # 4) There are certain ops where we skip certain NDEBUG checks. this is similar
            #    to (1).
            type_definition = ""
            wrapper_registration = AUTOGRAD_NOT_IMPLEMENTED_REGISTRATION.substitute(
                unqual_operator_name_with_overload=f.func.name)
        else:
            type_definition = METHOD_DEFINITION.substitute(
                return_type=cpp.returns_type(f.func.returns).cpp_type(),
                type_wrapper_name=type_wrapper_name(f),
                type_definition_body=emit_body(fn),
                formals=formals,
            )
            wrapper_registration = gen_wrapper_registration(f)

    # See Note [Manual Backend kernels]
    assert (name in MANUAL_BACKEND) == f.manual_kernel_registration
    # If you want to register a kernel to Autograd, you must make the op abstract.
    # In other words, this op must have dispatch section in native_functions.yaml.
    if name in MANUAL_AUTOGRAD_AND_TRACER or (fn.info and fn.info.has_derivatives):
        msg = (f'There\'s a formula for {name}(or its functional variant) in derivatives.yaml. '
               f'It\'s required to add a dispatch section for it with explicit supported backends e.g CPU/CUDA '
               f'or CompositeExplicitAutograd in native_functions.yaml. Please see '
               f'https://github.com/pytorch/pytorch/tree/master/aten/src/ATen/native#choosing-the-right-dispatch-keyword '
               f'for instructions to choose the right dispatch keyword.')
        assert f.is_abstract, msg

    return {
        'type_derived_method_definitions': [type_definition],
        'wrapper_registrations': [wrapper_registration],
    }

@with_native_function_with_differentiability_info
def emit_body(fn: NativeFunctionWithDifferentiabilityInfo) -> List[str]:
    assert dispatch_strategy(fn) == 'use_derived'
    f = fn.func
    info = fn.info
    fw_derivatives = fn.fw_derivatives

    name = cpp.name(f.func)
    inplace = f.func.kind() == SchemaKind.inplace
    is_out_fn = f.func.kind() == SchemaKind.out
    returns_void = len(f.func.returns) == 0
    base_name = get_base_name(f)
    view_info = get_view_info(f)

    def gen_differentiable_input(
        arg: Union[Argument, SelfArgument, TensorOptionsArguments]
    ) -> Optional[DifferentiableInput]:
        if isinstance(arg, TensorOptionsArguments):
            return None
        a: Argument = arg.argument if isinstance(arg, SelfArgument) else arg

        # TODO: `cpp_type` is only to keep it byte-for-byte compatible with the old codegen, should remove.
        # NB: This is not a clone of cpp.argument() - TensorOptionsArguments / faithful / binds are
        # not handled properly as they are irrelevant for this codegen.
        cpp_type = cpp.argument_type(a, binds=a.name, structured_type_override=f.part_of_structured_group).cpp_type()

        if not is_differentiable(a.name, a.type, info):
            return None
        return DifferentiableInput(
            name=a.name,
            type=a.type,
            cpp_type=cpp_type,
        )

    @with_native_function
    def gen_differentiable_inputs(f: NativeFunction) -> List[DifferentiableInput]:
        return list(mapMaybe(gen_differentiable_input, f.func.arguments.non_out))

    def find_args_with_derivatives(differentiable_inputs: List[DifferentiableInput]) -> List[DifferentiableInput]:
        """Find arguments that have derivative definitions"""
        if info is None or not info.has_derivatives:
            return differentiable_inputs
        names = set(name for d in info.derivatives for name in d.var_names)
        differentiable = [arg for arg in differentiable_inputs if arg.name in names]
        if len(differentiable) != len(names):
            missing = names - set(arg.name for arg in differentiable)
            raise RuntimeError(f'Missing arguments for derivatives: {missing} in {info.name}')
        return differentiable

    differentiable_inputs = gen_differentiable_inputs(f)
    args_with_derivatives = find_args_with_derivatives(differentiable_inputs)
    differentiable_outputs = gen_differentiable_outputs(fn)

    undifferentiable = (base_name in DONT_REQUIRE_DERIVATIVE) or (name in DONT_REQUIRE_DERIVATIVE)

    requires_derivative = (not undifferentiable) and (len(differentiable_inputs) > 0) and (len(differentiable_outputs) > 0)

    if info is not None and info.has_derivatives and not requires_derivative:
        raise RuntimeError(f'ERROR: derivative ignored for {name} -- specified an autograd function without derivative')

    def emit_save_inputs() -> List[str]:
        setup: List[str] = []
        if info is None or not info.has_derivatives:
            return setup

        has_tensorlist_arg = any(is_tensor_list_type(arg.type) for arg in args_with_derivatives)

        # We don't want to save tensors if we know that they will never be used
        # when computing the derivative, so we add guards to those statements
        def guard_for(arg: SavedAttribute) -> Optional[str]:
            assert info is not None

            # It's hard to determine the edge offset if we have TensorLists
            if has_tensorlist_arg:
                return None

            # Empirical evaluation of the cases where we insert those guards in
            # backward show that they are somewhat useless. E.g. there's no need
            # to guard on some values captured from forward, because they had to
            # require_grad if the backward function even gets executed. I don't
            # have any good ideas for detecting those cases, so I simply disabled the
            # checks.
            if 'backward' in info.name:
                return None

            # If there's a single derivative we could compute, we already have
            # a requires_grad check that is sufficient
            if len(args_with_derivatives) <= 1:
                return None

            # We really only care about trimming down the amount of tensors we save
            if arg.nctype.type != BaseCType(tensorT):
                return None

            # We want to emit simple guards, so we only allow that if checking one
            # input is enough to determine whether we need that value
            used_in = [d for d in info.derivatives if arg in d.saved_inputs]
            assert len(used_in) > 0
            if len(used_in) != 1:
                return None
            derivative = used_in[0]
            if len(derivative.var_names) != 1:
                return None
            derivative_var_name = derivative.var_names[0]

            # Figure out the offset of the edge that uses this variable
            for edge_off, a in enumerate(args_with_derivatives):
                if a.name == derivative_var_name:
                    break
            else:
                raise AssertionError()

            return f'grad_fn->should_compute_output({edge_off})'

        setup.extend(save_variables(info.all_saved_inputs, False, guard_for))
        for arg in args_with_derivatives:
            if is_tensor_list_type(arg.type):
                setup.append(f'grad_fn->{arg.name}_size_ = {arg.name}.size();')

        return setup

    def setup_derivative(differentiable_inputs: List[DifferentiableInput]) -> List[str]:
        body: List[str] = []
        if is_out_fn:
            # For out functions, ensure that no input or output requires grad
            body.append(DECLARE_GRAD_FN.substitute(op='Node'))
            body.append(SETUP_NONE_REQUIRES_GRAD.substitute(
                base_name=base_name,
                args_to_check=[arg.name for arg in differentiable_inputs]))
            body.append(SETUP_NONE_REQUIRES_GRAD.substitute(
                base_name=base_name,
                args_to_check=[arg.name for arg in differentiable_outputs]))
            return body

        op = info.op if info is not None and info.has_derivatives else 'NotImplemented'
        setup = []
        setup.extend(ASSIGN_GRAD_FN.substitute(
            op=op,
            op_ctor='' if info is not None and info.has_derivatives else f'"{cpp.name(f.func)}"',
            args_with_derivatives=[arg.name for arg in args_with_derivatives],
        ).split('\n'))
        setup.extend(emit_save_inputs())

        body.extend(emit_check_no_requires_grad(differentiable_inputs, args_with_derivatives))
        body.append(DECLARE_GRAD_FN.substitute(op=op))
        body.append(SETUP_DERIVATIVE.substitute(setup=setup))
        return body

    def emit_check_if_in_complex_autograd_allowlist() -> List[str]:
        body: List[str] = []
        if base_name in GRADIENT_IMPLEMENTED_FOR_COMPLEX:
            return body
        for arg in differentiable_outputs:
            name = arg.name
            # TODO: should be `arg.type.is_tensor_like()`?
            if arg.cpp_type == 'at::Tensor' or arg.cpp_type in TENSOR_LIST_LIKE_CTYPES:
                body.append(f'throw_error_for_complex_autograd({name}, "{base_name}");')
        return body

    def emit_check_no_requires_grad(
        tensor_args: List[DifferentiableInput],
        args_with_derivatives: List[DifferentiableInput],
    ) -> List[str]:
        """Checks that arguments without derivatives don't require grad"""
        body: List[str] = []
        for arg in tensor_args:
            if arg in args_with_derivatives:
                continue
            arg_name = arg.name
            if info and arg_name in info.non_differentiable_arg_names:
                continue
            if arg_name == 'output':
                # Double-backwards definitions sometimes take in 'input' and
                # 'output', but only define the derivative for input.
                continue
            body.append(f'check_no_requires_grad({arg_name}, "{arg_name}", "{name}");')
        return body

    def emit_original_self_definition() -> List[str]:
        body: List[str] = []
        if inplace:
            body.append('c10::optional<at::Tensor> original_self;')

            all_forward_grad_cond = []
            for derivative in fw_derivatives:
                if derivative.required_original_self_value:
                    all_forward_grad_cond.append(get_any_has_forward_grad_name(derivative.var_name))

            if all_forward_grad_cond:
                body.append(f'if ({" || ".join(all_forward_grad_cond)}) {{')
                body.append('  original_self = self.clone();')
                body.append('}')

        return body

    def save_variables(
        saved_variables: Sequence[SavedAttribute],
        is_output: bool,
        guard_for: Callable[[SavedAttribute], Optional[str]] = lambda name: None,
    ) -> Sequence[str]:
        # assign the saved variables to the generated grad_fn
        stmts: List[str] = []
        for arg in saved_variables:
            name = arg.nctype.name.name if isinstance(arg.nctype.name, SpecialArgName) else arg.nctype.name
            type = arg.nctype.type
            expr = arg.expr
            stmts_prepend = None
            if type == BaseCType(tensorT) or type == OptionalCType(BaseCType(tensorT)) or \
                    type == MutRefCType(OptionalCType(BaseCType(tensorT))) or (is_output and type == BaseCType(scalarT)):
                var = name
                name += '_'
                if var == 'self' and inplace:
                    stmts_prepend = 'if (!original_self.has_value()) original_self = self.clone()'
                    var = 'original_self.value()'
                    assert not is_output
                if inplace and is_output:
                    var = 'self'
                    is_inplace_view = f'{var}.is_view()'
                    expr = f'SavedVariable({var}, {str(is_output).lower()}, {is_inplace_view})'
                else:
                    expr = f'SavedVariable({var}, {str(is_output).lower()})'
<<<<<<< HEAD
            elif type == ListCType(OptionalCType(BaseCType(tensorT))) or \
                 type == BaseCType(iTensorListT) or type == BaseCType(iOptTensorRefListT):
=======
            elif type == BaseCType(tensorListT) or type == ListCType(OptionalCType(BaseCType(tensorT))) or \
                 type == BaseCType(iTensorListRefT) or type == BaseCType(iOptTensorListRefT):
>>>>>>> 451785e4
                expr = f'make_saved_variable_list({name})'
                name += '_'
            elif type == BaseCType(intArrayRefT):
                expr = expr + ".vec()"
            elif type == BaseCType(stringT):
                expr = f'std::string({expr})'
            elif type == OptionalCType(BaseCType(stringT)):
                expr = f'{expr}.has_value() ? c10::optional<std::string>(std::string({expr}.value())) : c10::nullopt'
            guard = guard_for(arg)
            if guard is None:
                if stmts_prepend:
                    stmts.append(f'{stmts_prepend};')
                stmts.append(f'grad_fn->{name} = {expr};')
            else:
                stmts.append(f'if ({guard}) {{')
                if stmts_prepend:
                    stmts.append(f'  {stmts_prepend};')
                stmts.append(f'  grad_fn->{name} = {expr};')
                stmts.append('}')
        return stmts

    # Generates a Dispatcher::redispatch() call into the dispatcher. We do this mainly for performance reasons:
    #  - Pre-compute the full DispatchKeySet. This saves the dispatcher from having to read from TLS.
    #  - redispatch() avoids a redundant call to RecordFunction, which was already called right before
    #    we entered this autograd kernel.
    def emit_dispatch_call(f: NativeFunction, input_base: str, unpacked_args: Sequence[str]) -> str:
        """ Dispatch call via function in a namespace or method on Tensor."""
        dispatcher_sig = DispatcherSignature.from_schema(f.func, structured_type_override=f.part_of_structured_group)
        dispatcher_exprs = dispatcher_sig.exprs()

        # code-generated autograd kernels plumb and recompute dispatch keys directly through the kernel for performance.
        # Ops also always have a function variant of the redispatch API.
        # See Note [Plumbing Keys Through The Dispatcher] for details.
        dispatch_key_set = 'ks & c10::after_autograd_keyset'
        call = CALL_REDISPATCH.substitute(
            api_name=cpp.name(
                f.func,
                faithful_name_for_out_overloads=True,
            ),
            unpacked_args=[dispatch_key_set] + list(unpacked_args))
        return call

    def wrap_output(f: NativeFunction, unpacked_bindings: List[Binding], var: str) -> str:
        call = ''
        rhs_value: Optional[str] = None
        if not any(r.type.is_tensor_like() for r in f.func.returns):
            rhs_value = var
        else:
            rhs_value = f'std::move({var})'
        assert rhs_value is not None
        call += ASSIGN_RETURN_VALUE.substitute(return_values=tie_return_values(f),
                                               rhs_value=rhs_value)
        return call

    def check_tensorimpl_and_storage(call: str, unpacked_bindings: List[Binding]) -> str:
        # See NOTE [ TensorImpl and Storage Pointer Sanity Checks ]
        stmts_before_call: List[str] = []
        stmts_after_call: List[str] = []

        if cpp.name(f.func) in DONT_ENFORCE_SAME_TENSOR_IMPL_OR_STORAGE:
            return call

        # Check properties of inputs (enforce (1))
        for unpacked_binding in unpacked_bindings:
            arg = unpacked_binding.name
            noref_cpp_type = unpacked_binding.nctype.type.remove_const_ref()
<<<<<<< HEAD
            if noref_cpp_type == BaseCType(iTensorListT):
                stmts_before_call += [SAVE_TENSORLIST_STORAGE.substitute(tensorlist_name=arg),
                                      SAVE_TENSORLIST_IMPL.substitute(tensorlist_name=arg)]
                stmts_after_call += [ENFORCE_SAME_TENSORLIST_STORAGE.substitute(tensorlist_name=arg),
                                     ENFORCE_SAME_TENSORLIST_IMPL.substitute(tensorlist_name=arg)]
            elif noref_cpp_type == ListCType(OptionalCType(BaseCType(tensorT))) or noref_cpp_type == BaseCType(iOptTensorRefListT):
                stmts_before_call += [SAVE_OPTIONALTENSORLIST_STORAGE.substitute(tensorlist_name=arg),
                                      SAVE_OPTIONALTENSORLIST_IMPL.substitute(tensorlist_name=arg)]
                stmts_after_call += [ENFORCE_SAME_OPTIONALTENSORLIST_STORAGE.substitute(tensorlist_name=arg),
                                     ENFORCE_SAME_OPTIONALTENSORLIST_IMPL.substitute(tensorlist_name=arg)]
=======
            if noref_cpp_type == BaseCType(tensorListT) or noref_cpp_type == BaseCType(iTensorListRefT):
                if noref_cpp_type == BaseCType(iTensorListRefT):
                    stmts_before_call += [MATERIALIZE_TENSORLIST.substitute(tensorlist_name=arg)]
                    tensorlist_name = f"{arg}_materialized"
                else:
                    tensorlist_name = arg
                stmts_before_call += [SAVE_TENSORLIST_STORAGE.substitute(tensorlist_name=tensorlist_name),
                                      SAVE_TENSORLIST_IMPL.substitute(tensorlist_name=tensorlist_name)]
                stmts_after_call += [ENFORCE_SAME_TENSORLIST_STORAGE.substitute(tensorlist_name=tensorlist_name),
                                     ENFORCE_SAME_TENSORLIST_IMPL.substitute(tensorlist_name=tensorlist_name)]
            elif noref_cpp_type == ListCType(OptionalCType(BaseCType(tensorT))) or noref_cpp_type == BaseCType(iOptTensorListRefT):
                if noref_cpp_type == BaseCType(iOptTensorListRefT):
                    stmts_before_call += [MATERIALIZE_OPTIONAL_TENSORLIST.substitute(tensorlist_name=arg)]
                    tensorlist_name = f"{arg}_materialized"
                else:
                    tensorlist_name = arg
                stmts_before_call += [SAVE_OPTIONALTENSORLIST_STORAGE.substitute(tensorlist_name=tensorlist_name,
                                                                                 cpp_list_type=noref_cpp_type),
                                      SAVE_OPTIONALTENSORLIST_IMPL.substitute(tensorlist_name=tensorlist_name)]
                stmts_after_call += [ENFORCE_SAME_OPTIONALTENSORLIST_STORAGE.substitute(tensorlist_name=tensorlist_name),
                                     ENFORCE_SAME_OPTIONALTENSORLIST_IMPL.substitute(tensorlist_name=tensorlist_name)]
>>>>>>> 451785e4
            elif noref_cpp_type == BaseCType(tensorT):
                stmts_before_call += [SAVE_TENSOR_STORAGE.substitute(tensor_name=arg),
                                      SAVE_TENSOR_IMPL.substitute(tensor_name=arg)]
                stmts_after_call += [ENFORCE_SAME_TENSOR_STORAGE.substitute(tensor_name=arg, out_tensor_name=arg),
                                     ENFORCE_SAME_TENSOR_IMPL.substitute(tensor_name=arg)]

        assert (stmts_before_call and stmts_after_call) or (not stmts_before_call and not stmts_after_call)

        # Check properties of outputs (enforce (2), (3))
        if not f.func.kind() in (SchemaKind.inplace, SchemaKind.out):
            base_name = f.func.name.name.base  # TODO: should be str(f.func.name.name)?
            aliased_arg_name = ALL_VIEW_FUNCTIONS.get(base_name, None)
            if aliased_arg_name is not None:
                aliased_arg_name = unpacked_name(aliased_arg_name)
            for i, (ret, ret_name) in enumerate(zip(f.func.returns, cpp.return_names(f))):
                noref_cpp_type = cpp.return_type(ret).remove_const_ref()
                if noref_cpp_type == BaseCType(tensorT):
                    if aliased_arg_name is not None:
                        assert i == 0, "Expect non-CompositeImplicitAutograd view function {base} to return single output"
                        stmts_after_call += [ENFORCE_SAME_TENSOR_STORAGE.substitute(tensor_name=aliased_arg_name,
                                                                                    out_tensor_name=ret_name)]
                    else:
                        if type_wrapper_name(f) not in DONT_ENFORCE_STORAGE_IMPL_USE_COUNT:
                            stmts_after_call += [ENFORCE_TENSOR_STORAGE_USE_COUNT_EQUALS_ONE.substitute(
                                tensor_name=ret_name, fn_name=type_wrapper_name(f))]

                    if type_wrapper_name(f) not in DONT_ENFORCE_TENSOR_IMPL_USE_COUNT:
                        stmts_after_call += [ENFORCE_TENSOR_IMPL_USE_COUNT_LT_OR_EQ_ONE.substitute(
                            tensor_name=ret_name, fn_name=type_wrapper_name(f))]

                # Currently we don't have any functions that return the following types, but
                # we should update the checks once we do
                elif noref_cpp_type == ListCType(OptionalCType(BaseCType(tensorT))):
                    raise AssertionError(f"Please add use_count checks for {noref_cpp_type}")
                elif noref_cpp_type == BaseCType(tensorListT):
                    raise AssertionError(f"Please add use_count checks for {noref_cpp_type}")

        if stmts_before_call and stmts_after_call:
            call = RUN_ONLY_IN_DEBUG_MODE.substitute(statements=stmts_before_call) + \
                call + \
                RUN_ONLY_IN_DEBUG_MODE.substitute(statements=stmts_after_call)
        return call

    def emit_call(f: NativeFunction, unpacked_bindings: List[Binding]) -> str:
        # We only care about adding `at::AutoDispatchBelowAutograd` guard for non-variable dispatch
        # (which corresponds to 'use_derived' strategy). The purpose of this guard is to make sure
        # the baseType operations still dispatch to non-Variable type, even if the arguments passed
        # in are now Variables.
        # See NOTE [ Treating Variables as non-Variables in type dispatch ] for details.
        unpacked_args = [b.name for b in unpacked_bindings]
        base_type_call = emit_dispatch_call(f, 'self_', unpacked_args)

        if get_view_info(f) is not None or modifies_arguments(f):
            guard = 'at::AutoDispatchBelowAutograd guard;'
        else:
            guard = 'at::AutoDispatchBelowADInplaceOrView guard;'

        if not modifies_arguments(f) and not returns_void:
            call = DISPATCH_TO_NON_VAR_TYPE_WITH_TMP_RETURN_VALUES.substitute(
                base_type_call=base_type_call, tmp_var=TMP_VAR, guard=guard)

            call += wrap_output(f, unpacked_bindings, TMP_VAR)
        else:
            call = DISPATCH_TO_NON_VAR_TYPE_WITHOUT_RETURN_VALUES.substitute(
                base_type_call=base_type_call, guard=guard)
        call = check_tensorimpl_and_storage(call, unpacked_bindings)
        return call

    def emit_history() -> str:
        fn = 'rebase' if modifies_arguments(f) and view_info is None else 'set'
        output_names = [r.name for r in differentiable_outputs]
        # TODO: flatten allocates a std::vector, which could be expensive
        outs = CodeTemplate("flatten_tensor_args( ${outs} )").substitute(outs=output_names)
        return SET_HISTORY.substitute(fn=fn, differentiable_outputs=outs)

    def emit_save_outputs() -> str:
        if is_out_fn:
            # out functions don't currently support differentiation
            return ''
        if info is not None and info.has_derivatives:
            stmts = save_variables(info.all_saved_outputs, True)
            if len(stmts) == 0:
                return ''
            return CONDITIONAL.substitute(cond='grad_fn', statements=stmts)
        return ''

    def emit_any_requires_grad() -> List[str]:
        extra_condition = ''
        if fn.info and fn.info.output_differentiability_conditions:
            assert len(fn.info.output_differentiability_conditions) == 1
            extra_condition = \
                f'_any_requires_grad &= ({fn.info.output_differentiability_conditions[0]});'
        return [SETUP_ANY_REQUIRES_GRAD.substitute(
            args_with_derivatives=[arg.name for arg in args_with_derivatives],
            extra_differentiability_conditions=extra_condition)]

    def get_any_has_forward_grad_name(var_name: str) -> str:
        return f'_any_has_forward_grad_{var_name}'

    def emit_any_has_forward_grad() -> List[str]:
        content: List[str] = []
        for derivative in fw_derivatives:
            assert derivative.required_inputs_fw_grad is not None
            requires_fw_grad = " || ".join([FW_DERIVATIVE_CHECK_TEMPLATE.substitute(req_inp=inp.name)
                                           for inp in differentiable_inputs if inp.name in derivative.required_inputs_fw_grad])
            if not requires_fw_grad:
                # Handle functions like stack
                # For these, we don't unpack anything and always call the user function
                if not (len(differentiable_inputs) == 1 and is_tensor_list_type(differentiable_inputs[0].type)):
                    raise RuntimeError(f'No differentiable input to "{name}" is a differentiable Tensor (as the provided'
                                       'forward AD formula does not use any input tangent) even though a forward gradient '
                                       'formula has been defined for it. This case should only happen for function that '
                                       'take a single TensorList as input. All other cases are not supported right now.')
                requires_fw_grad = "true"

            if fn.info and fn.info.output_differentiability_conditions:
                assert len(fn.info.output_differentiability_conditions) == 1
                requires_fw_grad = \
                    f'({fn.info.output_differentiability_conditions[0]}) && ({requires_fw_grad})'

            content.append(f"auto {get_any_has_forward_grad_name(derivative.var_name)} = {requires_fw_grad};\n"
                           f"(void){get_any_has_forward_grad_name(derivative.var_name)};")

        return content

    def emit_check_inplace() -> List[str]:
        if not inplace:
            return []
        return [f'check_inplace({arg.name}, _any_requires_grad);' for arg in differentiable_outputs]

    def emit_fw_derivatives() -> List[str]:
        content: List[str] = []
        fw_grad_setters: List[str] = []
        for derivative in fw_derivatives:
            res = derivative.var_name
            if f.func.name.name.inplace:
                # TODO update this when inplace namings are unified
                res = "self"

            assert derivative.required_inputs_fw_grad is not None

            unpacked_arguments = ""
            for inp in differentiable_inputs:
                zeros_fn = "zeros" if inplace and inp.name == "self" else "_efficientzerotensor"
                if inp.name in derivative.required_inputs_fw_grad:
                    unpacked_arguments += FW_DERIVATIVE_DEFINED_GRAD_TEMPLATE.substitute(inp=inp.name, zeros_fn=zeros_fn)
                if inp.name in (derivative.required_inputs_primal or []):
                    unpacked_arguments += FW_DERIVATIVE_DEFINED_PRIMAL_TEMPLATE.substitute(inp=inp.name)
            if derivative.required_original_self_value:
                unpacked_arguments += FW_DERIVATIVE_DEFINED_GRAD_TEMPLATE.substitute(inp="original_self", zeros_fn=zeros_fn)
                unpacked_arguments += FW_DERIVATIVE_DEFINED_PRIMAL_TEMPLATE.substitute(inp="original_self")
            elif inplace and derivative.is_reusing_outplace_formula:
                # The gradient wasn't already cloned, do it if grad mode is enabled
                unpacked_arguments += "self_t = GradMode::is_enabled() ? self_t.clone() : self_t;"

            if inplace:
                is_inplace_str = "true"
            else:
                is_inplace_str = "false"

            if isinstance(derivative.var_type, BaseType) and derivative.var_type.is_tensor_like():
                # Is there a way to get from BaseType to BaseCType
                opt_res_grad_type = OptionalCType(BaseCType(tensorT)).cpp_type()
                fw_grad_setter = FW_DERIVATIVE_SETTER_TENSOR.substitute(out_arg=res, is_inplace=is_inplace_str)
            elif isinstance(derivative.var_type, ListType) and derivative.var_type.is_tensor_like():
                opt_res_grad_type = OptionalCType(VectorCType(BaseCType(tensorT))).cpp_type()
                fw_grad_setter = FW_DERIVATIVE_SETTER_TENSOR_LIST.substitute(out_arg=res, is_inplace=is_inplace_str)
            else:
                raise RuntimeError("Unsupported output type for forward derivative")

            fw_grad_opt_definition = f"{opt_res_grad_type} {res}_new_fw_grad_opt = c10::nullopt;"

            # View ops create fw_grad that already is a view of the base's fw_grad so just use that
            content.append(FW_DERIVATIVE_TEMPLATE.substitute(
                fw_grad_opt_definition=fw_grad_opt_definition,
                requires_fw_grad=get_any_has_forward_grad_name(derivative.var_name), formula=derivative.formula, out_arg=res,
                unpacked_arguments=unpacked_arguments))
            fw_grad_setters.append(fw_grad_setter)

        # Set all the grads at the end to avoid: https://github.com/pytorch/pytorch/issues/67367
        content.append('\n'.join(fw_grad_setters))
        return content

    def emit_forbid_fw_derivatives(is_out_fn: bool = False) -> str:
        def get_msg() -> str:
            if is_out_fn:
                msg = name + " (because it is an out= function)"
            else:
                msg = name
            return msg
        res = ""
        to_check: List[str] = []
        for inp in list(mapMaybe(gen_differentiable_input,
                                 f.func.arguments.non_out + list(f.func.arguments.out))):  # type: ignore[operator]
            if is_tensor_type(inp.type):
                to_check.append(FW_DERIVATIVE_CHECK_TEMPLATE.substitute(req_inp=inp.name))
            elif is_tensor_list_type(inp.type):
                cond = FW_DERIVATIVE_CHECK_TEMPLATE.substitute(req_inp="_t")
                res += FW_DERIVATIVE_FORBID_LIST_TEMPLATE.substitute(arg=inp.name, cond=cond, msg=get_msg())
            else:
                raise RuntimeError(f'Unsupported input type for "{name}" when forbidding forward AD usage.')

        if len(to_check) > 0:
            cond = " || ".join(to_check)
            res += FW_DERIVATIVE_FORBID_TEMPLATE.substitute(cond=cond, msg=get_msg())
        return res

    body: List[str] = []
    unpack_args_stats, unpacked_bindings = unpack_args(f)

    body.extend(unpack_args_stats)
    if requires_derivative:
        body.extend(emit_any_requires_grad())
        body.extend(emit_any_has_forward_grad())
        body.extend(emit_check_inplace())
        body.extend(emit_original_self_definition())
        body.extend(setup_derivative(differentiable_inputs))
    body.append(declare_returned_variables(f))

    body.append(emit_call(f, unpacked_bindings))
    if requires_derivative:
        # set_flags has to appear after version_counter, because rebase_history
        # requires that the counter is incremented before it is called
        body.append(emit_history())
        body.extend(emit_check_if_in_complex_autograd_allowlist())

    if is_out_fn:
        body.append(emit_forbid_fw_derivatives(is_out_fn=True))
    else:
        if requires_derivative:
            body.extend(emit_fw_derivatives())
            if len(fw_derivatives) == 0:
                body.append(emit_forbid_fw_derivatives())
            else:
                assert len(fw_derivatives) == len(differentiable_outputs), (
                    "Expected the number of forward derivatives implemented to match the "
                    "number of differentiable outputs. NB: This only applies when at least "
                    "one forward derivative is implemented. Not implementing any forward "
                    "derivatives is also okay, and we would require inputs to the op to "
                    "not have associated tangents in that case.")

    if requires_derivative:
        # Save only after the forward AD has been set up
        body.append(emit_save_outputs())

    if base_name in RESET_GRAD_ACCUMULATOR:
        # `inplace` implies that there is exactly one output named `self`,
        # so we can keep the generated code easy. If you need to
        # `reset_grad_accumulator` in an operator that's not `inplace`, you can
        # remove this assert but the code generation will get more elaborate
        assert inplace
        body.append('reset_grad_accumulator(self);')
    if not returns_void:
        body.append(f'return {get_return_value(f)};')
    return body<|MERGE_RESOLUTION|>--- conflicted
+++ resolved
@@ -705,13 +705,8 @@
                     expr = f'SavedVariable({var}, {str(is_output).lower()}, {is_inplace_view})'
                 else:
                     expr = f'SavedVariable({var}, {str(is_output).lower()})'
-<<<<<<< HEAD
             elif type == ListCType(OptionalCType(BaseCType(tensorT))) or \
-                 type == BaseCType(iTensorListT) or type == BaseCType(iOptTensorRefListT):
-=======
-            elif type == BaseCType(tensorListT) or type == ListCType(OptionalCType(BaseCType(tensorT))) or \
                  type == BaseCType(iTensorListRefT) or type == BaseCType(iOptTensorListRefT):
->>>>>>> 451785e4
                 expr = f'make_saved_variable_list({name})'
                 name += '_'
             elif type == BaseCType(intArrayRefT):
@@ -778,24 +773,10 @@
         for unpacked_binding in unpacked_bindings:
             arg = unpacked_binding.name
             noref_cpp_type = unpacked_binding.nctype.type.remove_const_ref()
-<<<<<<< HEAD
-            if noref_cpp_type == BaseCType(iTensorListT):
-                stmts_before_call += [SAVE_TENSORLIST_STORAGE.substitute(tensorlist_name=arg),
-                                      SAVE_TENSORLIST_IMPL.substitute(tensorlist_name=arg)]
-                stmts_after_call += [ENFORCE_SAME_TENSORLIST_STORAGE.substitute(tensorlist_name=arg),
-                                     ENFORCE_SAME_TENSORLIST_IMPL.substitute(tensorlist_name=arg)]
-            elif noref_cpp_type == ListCType(OptionalCType(BaseCType(tensorT))) or noref_cpp_type == BaseCType(iOptTensorRefListT):
-                stmts_before_call += [SAVE_OPTIONALTENSORLIST_STORAGE.substitute(tensorlist_name=arg),
-                                      SAVE_OPTIONALTENSORLIST_IMPL.substitute(tensorlist_name=arg)]
-                stmts_after_call += [ENFORCE_SAME_OPTIONALTENSORLIST_STORAGE.substitute(tensorlist_name=arg),
-                                     ENFORCE_SAME_OPTIONALTENSORLIST_IMPL.substitute(tensorlist_name=arg)]
-=======
-            if noref_cpp_type == BaseCType(tensorListT) or noref_cpp_type == BaseCType(iTensorListRefT):
-                if noref_cpp_type == BaseCType(iTensorListRefT):
-                    stmts_before_call += [MATERIALIZE_TENSORLIST.substitute(tensorlist_name=arg)]
-                    tensorlist_name = f"{arg}_materialized"
-                else:
-                    tensorlist_name = arg
+            if noref_cpp_type == BaseCType(iTensorListRefT):
+                stmts_before_call += [MATERIALIZE_TENSORLIST.substitute(tensorlist_name=arg)]
+                tensorlist_name = f"{arg}_materialized"
+
                 stmts_before_call += [SAVE_TENSORLIST_STORAGE.substitute(tensorlist_name=tensorlist_name),
                                       SAVE_TENSORLIST_IMPL.substitute(tensorlist_name=tensorlist_name)]
                 stmts_after_call += [ENFORCE_SAME_TENSORLIST_STORAGE.substitute(tensorlist_name=tensorlist_name),
@@ -811,7 +792,6 @@
                                       SAVE_OPTIONALTENSORLIST_IMPL.substitute(tensorlist_name=tensorlist_name)]
                 stmts_after_call += [ENFORCE_SAME_OPTIONALTENSORLIST_STORAGE.substitute(tensorlist_name=tensorlist_name),
                                      ENFORCE_SAME_OPTIONALTENSORLIST_IMPL.substitute(tensorlist_name=tensorlist_name)]
->>>>>>> 451785e4
             elif noref_cpp_type == BaseCType(tensorT):
                 stmts_before_call += [SAVE_TENSOR_STORAGE.substitute(tensor_name=arg),
                                       SAVE_TENSOR_IMPL.substitute(tensor_name=arg)]
