--- conflicted
+++ resolved
@@ -424,38 +424,6 @@
 
     # Generate native function impls that build IR nodes
     ns_helper = NamespaceHelper(cpp_namespace)
-<<<<<<< HEAD
-    fm.write_with_template(f'{backend_key}NativeFunctions.cpp', 'DispatchKeyNativeFunctions.cpp', lambda: {
-        'includes': [f'#include <{path}>' for path in [
-            tensor_class_hdr,
-            shape_inference_hdr,
-            "ATen/Functions.h",
-            "ATen/native/TensorConversions.h",
-            "ATen/NativeFunctions.h",
-            "ATen/CompositeExplicitAutogradFunctions.h",
-            "ATen/MetaFunctions.h",
-            "ATen/Operators.h",
-            "ATen/native/CPUFallback.h",
-            "torch/csrc/lazy/core/lazy_graph_executor.h",
-            "torch/csrc/lazy/core/metrics.h",
-            "torch/csrc/lazy/core/shape.h",
-            f"{output_dir}/{backend_key}NativeFunctions.h",
-            f"{output_dir}/LazyIr.h",
-        ] + (["torch/csrc/lazy/ts_backend/ts_eager_fallback.h"] if gen_forced_fallback_code else [])],
-        'native_functions_include': '',
-        'namespace_prologue': ns_helper.prologue,
-        'namespace_epilogue': ns_helper.epilogue,
-        'native_function_definitions':
-        list(concat_map_codegen(
-            dest.GenLazyNativeFuncDefinition(f'{backend_key}NativeFunctions',
-                                             backend_indices[backend_key],
-                                             tensor_class,
-                                             gen_forced_fallback_code),
-            grouped_native_functions,
-            codegenInplaceVariant=True
-        )),
-    })
-=======
     fm.write_with_template(
         f"{backend_key}NativeFunctions.cpp",
         "DispatchKeyNativeFunctions.cpp",
@@ -466,6 +434,9 @@
                     tensor_class_hdr,
                     shape_inference_hdr,
                     "ATen/Functions.h",
+                    "ATen/native/TensorConversions.h",
+                    "ATen/NativeFunctions.h",
+                    "ATen/CompositeExplicitAutogradFunctions.h",
                     "ATen/MetaFunctions.h",
                     "ATen/Operators.h",
                     "ATen/native/CPUFallback.h",
@@ -498,7 +469,6 @@
             ),
         },
     )
->>>>>>> d3c407fd
     # Generate IR node classes
     fm.write_with_template(
         "LazyIr.h",
